--- conflicted
+++ resolved
@@ -28,7 +28,6 @@
         .then(updateDependencies)
         .then(() => repos))
       .then((repos) => {
-<<<<<<< HEAD
         if (program.release) {
           return getReleaseVersion(program.version, program.seed)
             .then(version => release(version, repos))
@@ -40,20 +39,8 @@
                 };
                 return releaseGithub(program.token, version, repos, options);
               }
+              return undefined;
             });
-=======
-        if (program.version) {
-          return release(program.version, repos).then(() => {
-            if (program.token) {
-              const options = {
-                draft: program.draftRelease || false,
-                prerelease: program.preRelease || false,
-              };
-              return releaseGithub(program.token, program.version, repos, options);
-            }
-            return undefined;
-          });
->>>>>>> 7f01b42b
         }
         return undefined;
       })
