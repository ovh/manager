name: Run tests
on: 
  push:
    branches-ignore: [master]

jobs:
  test:
    runs-on: ubuntu-latest
    steps:
<<<<<<< HEAD
=======
      # choose with pkgs and storage you want to clean
>>>>>>> d4045c5d
      - name: Free Disk Space (Ubuntu)
        uses: jlumbroso/free-disk-space@v1.3.1
        with:
          tool-cache: true
          android: false
          dotnet: false
          haskell: false
          large-packages: false
          docker-images: false
          swap-storage: true
<<<<<<< HEAD
=======

>>>>>>> d4045c5d
      - name: Checkout latest code
        uses: actions/checkout@v3
        with:
          fetch-depth: 0
      - name: Use Node.js 22.x
        uses: actions/setup-node@v3
        with:
          node-version: 22
      # Restore and cache node_modules and yarn.lock related cache
      - name: Restore node_modules cache
        uses: actions/cache@v3
        with:
          path: |
            ~/.cache/yarn
            node_modules
          key: ${{ runner.os }}-yarn-${{ hashFiles('**/yarn.lock') }}
          restore-keys: |
            ${{ runner.os }}-yarn-
            
      - name: Install repository
        run: yarn install --frozen-lockfile
      - name: Build covered packages and dependencies
        run: |
          yarn build --filter="./packages/manager/core/*" --concurrency=5
          yarn build --filter="./packages/manager-ui-kit"
          yarn build --filter="./packages/manager/modules/order"
          yarn build --filter="./packages/manager/modules/common-api"
          yarn build --filter="./packages/manager/modules/common-translations"
          yarn build --filter="./packages/manager/modules/vcd-api"
          yarn build --filter="./packages/manager/modules/manager-pci-common"
          yarn build --filter="./packages/manager/modules/network-common"
          yarn build --filter="./packages/components/ovh-payment-method"
      - name: Run tests on changed packages
        env:
          GH_TOKEN: ${{ secrets.GITHUB_TOKEN }}
          REPO: ${{ github.repository }}
        run: |
          BRANCH=$(git branch --show-current)
          echo "My branch is $BRANCH"
          if [[ "$BRANCH" == "master" ]]; then
            echo "My branch is master and no unit test to run, exit..."
            exit 0
          fi
          BASE_BRANCH=$(gh pr view --json baseRefName -q ".baseRefName")

          if [[ -z "$BASE_BRANCH" ]]; then
            export BASE_BRANCH="master"
            export CURRENT_BRANCH=${BRANCH}
            echo "NO PR FOUND for branch $BRANCH from ${BASE_BRANCH}"
          else
            echo "Base Branch is $BASE_BRANCH"
            echo "current Branch is ${BRANCH}"
            export BASE_BRANCH="${BASE_BRANCH//\"/}"
            export CURRENT_BRANCH="${BRANCH//\"/}"
            echo "BASE_BRANCH=$BASE_BRANCH" >> $GITHUB_ENV
            echo "CURRENT_BRANCH=$CURRENT_BRANCH" >> $GITHUB_ENV
          fi
          yarn test --concurrency=1 --filter=...[origin/${BASE_BRANCH}...origin/${BRANCH}]<|MERGE_RESOLUTION|>--- conflicted
+++ resolved
@@ -7,10 +7,7 @@
   test:
     runs-on: ubuntu-latest
     steps:
-<<<<<<< HEAD
-=======
       # choose with pkgs and storage you want to clean
->>>>>>> d4045c5d
       - name: Free Disk Space (Ubuntu)
         uses: jlumbroso/free-disk-space@v1.3.1
         with:
@@ -21,10 +18,7 @@
           large-packages: false
           docker-images: false
           swap-storage: true
-<<<<<<< HEAD
-=======
 
->>>>>>> d4045c5d
       - name: Checkout latest code
         uses: actions/checkout@v3
         with:
