--- conflicted
+++ resolved
@@ -2,11 +2,7 @@
 
 `manager-pm` enables a smooth, reversible migration where the monorepo keeps **Yarn** at the root while selected apps adopt **PNPM** in isolation. It manages catalogs of apps, patches configs safely, bootstraps a pinned PNPM binary, and gives you one CLI to build/test/lint across **both** worlds.
 
-<<<<<<< HEAD
-> Repo assumptions: applications live under `packages/manager/apps/*` and modules (public and private) under `packages/manager/{core,modules,tools}`, `packages/manager-ui-kit` and `packages/components`.
-=======
 > Repo assumptions: applications live under `packages/manager/apps/*` and modules (public and private) under `packages/manager/{core,modules,tools}`, `packages/manager-ui-kit`, `packages/manager-wiki` and `packages/components`.
->>>>>>> c16b58c6
 
 ---
 
@@ -658,6 +654,7 @@
 
 ```bash
 yarn pm:add:app --app <name|package|path>
+yarn install
 ```
 What happens:
 - App is moved from **Yarn catalog** → **PNPM catalog**
@@ -673,6 +670,7 @@
 
 ```bash
 yarn pm:remove:app --app <name|package|path>
+yarn install
 ```
 - App is moved back to **Yarn catalog**
 - PNPM leftovers cleaned; root restored
