{
  "name": "@ovh-ux/ng-ovh-payment-method",
<<<<<<< HEAD
  "version": "9.4.0",
=======
  "version": "9.4.1",
>>>>>>> a85411a7
  "description": "Get payment methods from different OVHcloud APIs",
  "keywords": [
    "angularjs",
    "bank-account",
    "credit-card",
    "ovh",
    "ovhcloud",
    "payment-methods",
    "paypal"
  ],
  "homepage": "https://github.com/ovh/manager/tree/master/packages/components/ng-ovh-payment-method#readme",
  "bugs": {
    "url": "https://github.com/ovh/manager/issues"
  },
  "repository": {
    "type": "git",
    "url": "git+https://github.com/ovh/manager.git",
    "directory": "packages/components/ng-ovh-payment-method"
  },
  "license": "BSD-3-Clause",
  "author": "OVH SAS",
  "main": "./dist/cjs/index.js",
  "module": "./dist/esm/index.js",
  "browser": "./dist/umd/ng-ovh-payment-method.js",
  "files": [
    "dist"
  ],
  "scripts": {
    "build": "rollup -c --environment BUILD:production",
    "dev": "rollup -c --environment BUILD:development",
    "dev:watch": "yarn run dev --watch",
    "prepare": "yarn run build",
    "start": "lerna exec --stream --scope='@ovh-ux/ng-ovh-payment-method' --include-dependencies -- yarn run build",
    "start:dev": "lerna exec --stream --scope='@ovh-ux/ng-ovh-payment-method' --include-dependencies -- yarn run dev",
    "start:watch": "lerna exec --stream --parallel --scope='@ovh-ux/ng-ovh-payment-method' --include-dependencies -- yarn run dev:watch"
  },
  "dependencies": {
    "@adyen/adyen-web": "4.7.3",
<<<<<<< HEAD
    "@ovh-ux/ovh-payment-method": "^0.1.0",
    "@ovh-ux/ovh-reket": "^1.0.1",
=======
    "@ovh-ux/ovh-payment-method": "^0.1.1",
    "@ovh-ux/ovh-reket": "^1.0.2",
>>>>>>> a85411a7
    "lodash-es": "^4.17.11",
    "validator": "^13.7.0"
  },
  "devDependencies": {
    "@ovh-ux/component-rollup-config": "^12.0.2"
  },
  "peerDependencies": {
    "@ovh-ux/manager-core": "^12.0.0 || ^13.0.0",
    "@ovh-ux/ng-translate-async-loader": "^2.1.4",
    "@ovh-ux/ui-kit": "^6.1.0",
    "angular": "^1.5.0",
    "angular-translate": "^2.17.0",
    "bootstrap4": "twbs/bootstrap#v4.0.0"
  }
}<|MERGE_RESOLUTION|>--- conflicted
+++ resolved
@@ -1,10 +1,6 @@
 {
   "name": "@ovh-ux/ng-ovh-payment-method",
-<<<<<<< HEAD
-  "version": "9.4.0",
-=======
   "version": "9.4.1",
->>>>>>> a85411a7
   "description": "Get payment methods from different OVHcloud APIs",
   "keywords": [
     "angularjs",
@@ -43,13 +39,8 @@
   },
   "dependencies": {
     "@adyen/adyen-web": "4.7.3",
-<<<<<<< HEAD
-    "@ovh-ux/ovh-payment-method": "^0.1.0",
-    "@ovh-ux/ovh-reket": "^1.0.1",
-=======
     "@ovh-ux/ovh-payment-method": "^0.1.1",
     "@ovh-ux/ovh-reket": "^1.0.2",
->>>>>>> a85411a7
     "lodash-es": "^4.17.11",
     "validator": "^13.7.0"
   },
