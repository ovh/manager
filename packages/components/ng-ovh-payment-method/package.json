--- conflicted
+++ resolved
@@ -37,14 +37,9 @@
   },
   "dependencies": {
     "@adyen/adyen-web": "5.61.0",
-<<<<<<< HEAD
-    "@ovh-ux/ovh-payment-method": "^0.6.1",
-    "@ovh-ux/ovh-reket": "^2.1.10",
-    "bootstrap4": "github:twbs/bootstrap#v4.6.2",
-=======
     "@ovh-ux/ovh-payment-method": "^0.6.2",
     "@ovh-ux/ovh-reket": "^2.1.11",
->>>>>>> ad3cc8de
+    "bootstrap4": "github:twbs/bootstrap#v4.6.2",
     "lodash-es": "^4.17.11",
     "validator": "^13.7.0"
   },
