--- conflicted
+++ resolved
@@ -24,21 +24,13 @@
         <div class="actions-menu-page secondary-page">
             <ul class="sub-actions-list list-unstyled">
                 <li class="actions-list-item">
-<<<<<<< HEAD
-                    <button class="back-btn"
-                            type="button"
-                            data-ng-click="$ctrl.onBackButtonClick()">
-                        <i class="oui-icon oui-icon-chevron-left"></i>
-                        <span data-translate="actions_menu_back_btn"></span>
-=======
                     <button
                         class="back-btn"
                         type="button"
                         data-ng-click="$ctrl.onBackButtonClick()"
                     >
-                        <i class="ovh-font ovh-font-arrow-left"></i>
-                        <strong data-translate="actions_menu_back_btn"></strong>
->>>>>>> aa410beb
+                        <i class="oui-icon oui-icon-chevron-left"></i>
+                        <span data-translate="actions_menu_back_btn"></span>
                     </button>
                 </li>
                 <li
