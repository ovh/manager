--- conflicted
+++ resolved
@@ -1,10 +1,6 @@
 {
   "name": "@ovh-ux/shell",
-<<<<<<< HEAD
-  "version": "1.8.1",
-=======
   "version": "1.8.2",
->>>>>>> a85411a7
   "private": true,
   "description": "Communication and interaction between applications",
   "repository": {
@@ -28,15 +24,9 @@
     "start:watch": "lerna exec --stream --parallel --scope='@ovh-ux/shell' --include-dependencies -- npm run dev:watch --if-present"
   },
   "dependencies": {
-<<<<<<< HEAD
-    "@ovh-ux/manager-config": "^6.5.1",
-    "@ovh-ux/ovh-at-internet": "^0.3.1",
-    "@ovh-ux/ovh-reket": "^1.0.1",
-=======
     "@ovh-ux/manager-config": "^6.5.2",
     "@ovh-ux/ovh-at-internet": "^0.3.2",
     "@ovh-ux/ovh-reket": "^1.0.2",
->>>>>>> a85411a7
     "@ovh-ux/request-tagger": "^0.1.1",
     "@ovh-ux/url-builder": "^1.1.0",
     "@types/react": "^17.0.24",
