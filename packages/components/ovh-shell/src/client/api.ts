import { ApplicationId } from '@ovh-ux/manager-config/types/application';
import { Environment } from '@ovh-ux/manager-config';
import ShellClient from './shell-client';
import { clientAuth } from '../plugin/auth';
import { clientNavigation } from '../plugin/navigation';
import { exposeTrackingAPI } from '../plugin/tracking';

export default function exposeApi(shellClient: ShellClient) {
  return {
    environment: {
      getEnvironment: () =>
        shellClient
          .invokePluginMethod({
            plugin: 'environment',
            method: 'getEnvironment',
          })
          .then((environment) => new Environment(environment as Environment)),
      setUniverse: (universe: string) =>
        shellClient.invokePluginMethod({
          plugin: 'environment',
          method: 'setUniverse',
          args: [universe],
        }),
      setApplication: (applicationId: ApplicationId) =>
        shellClient.invokePluginMethod({
          plugin: 'environment',
          method: 'setApplication',
          args: [applicationId],
        }),
    },
    i18n: {
      getLocale: () =>
        shellClient.invokePluginMethod({
          plugin: 'i18n',
          method: 'getLocale',
        }),
      onLocaleChange: (callback: CallableFunction) =>
        shellClient.addEventListener('i18n:locale-change', callback),
      setLocale: (locale: string) =>
        shellClient.invokePluginMethod({
          plugin: 'i18n',
          method: 'setLocale',
          args: [locale],
        }),
    },
    routing: {
      init: () =>
        window.addEventListener('hashchange', () => {
          if (window.parent !== window.self) {
            shellClient.invokePluginMethod({
              plugin: 'routing',
              method: 'onHashChange',
              args: [
                {
                  hash: window.location.hash,
                  path: window.location.pathname,
                },
              ],
            });
          }
        }),
    },
    auth: clientAuth(shellClient),
    ux: {
      // AccountSidebar
      showAccountSidebar: () =>
        shellClient.invokePluginMethod({
          plugin: 'ux',
          method: 'showAccountSidebar',
        }),
      disableAccountSidebarToggle: () =>
        shellClient.invokePluginMethod({
          plugin: 'ux',
          method: 'disableAccountSidebarVisibilityToggle',
        }),
      enableAccountSidebarToggle: () =>
        shellClient.invokePluginMethod({
          plugin: 'ux',
          method: 'enableAccountSidebarVisibilityToggle',
        }),
      isAccountSidebarVisible: () =>
        shellClient.invokePluginMethod({
          plugin: 'ux',
          method: 'isAccountSidebarVisible',
        }),
      setForceAccountSiderBarDisplayOnLargeScreen: (isForced: boolean) => {
        shellClient.invokePluginMethod({
          plugin: 'ux',
          method: 'setForceAccountSiderBarDisplayOnLargeScreen',
          args: [isForced],
        });
      },
      resetAccountSidebar: () =>
        shellClient.invokePluginMethod({
          plugin: 'ux',
          method: 'resetAccountSidebar',
        }),
      isMenuSidebarVisible: () =>
        shellClient.invokePluginMethod({
          plugin: 'ux',
          method: 'isMenuSidebarVisible',
        }),
      showMenuSidebar: () =>
        shellClient.invokePluginMethod({
          plugin: 'ux',
          method: 'showMenuSidebar',
        }),
      onRequestClientSidebarOpen: (callback: CallableFunction) =>
        shellClient.addEventListener('ux:client-sidebar-open', callback),
      getSSOAuthModalMode: (oldUserCookie: string) =>
        shellClient.invokePluginMethod<string>({
          plugin: 'ux',
          method: 'getSSOAuthModalMode',
          args: [oldUserCookie],
        }),
      getUserIdCookie: () =>
        shellClient.invokePluginMethod<string>({
          plugin: 'ux',
          method: 'getUserIdCookie',
        }),
      // Chatbot
      onOpenChatbot: (callback: CallableFunction) =>
        shellClient.addEventListener('ux:open-chatbot', callback),
      onCloseChatbot: (callback: CallableFunction) =>
        shellClient.addEventListener('ux:close-chatbot', callback),
      onReduceChatbot: (callback: CallableFunction) =>
        shellClient.addEventListener('ux:reduce-chatbot', callback),
      onChatbotOpen: () =>
        shellClient.invokePluginMethod<string>({
          plugin: 'ux',
          method: 'onChatbotOpen',
        }),
      onChatbotClose: (reduced: boolean) =>
        shellClient.invokePluginMethod<string>({
          plugin: 'ux',
          method: 'onChatbotClose',
          args: [reduced],
        }),
      openLiveChat: () =>
        shellClient.invokePluginMethod<void>({
          plugin: 'ux',
          method: 'openLiveChat',
        }),
      openChatbot: () =>
        shellClient.invokePluginMethod<void>({
          plugin: 'ux',
          method: 'openChatbot',
        }),
      closeChatbot: () =>
        shellClient.invokePluginMethod<void>({
          plugin: 'ux',
          method: 'closeChatbot',
        }),
<<<<<<< HEAD
      onChatbotVisibilityChange: (callback: CallableFunction) =>
        shellClient.invokePluginMethod<void>({
          plugin: 'ux',
          method: 'onChatbotVisibilityChange',
          args: [callback],
        }),
=======
>>>>>>> 38f41c9d
      isChatbotReduced: () =>
        shellClient.invokePluginMethod<boolean>({
          plugin: 'ux',
          method: 'isChatbotReduced',
        }),
      isChatbotVisible: () =>
        shellClient.invokePluginMethod<boolean>({
          plugin: 'ux',
          method: 'isChatbotVisible',
        }),

      startProgress: () =>
        shellClient.invokePluginMethod<void>({
          plugin: 'ux',
          method: 'startProgress',
        }),
      stopProgress: () =>
        shellClient.invokePluginMethod<void>({
          plugin: 'ux',
          method: 'stopProgress',
        }),
      hidePreloader: () =>
        shellClient.invokePluginMethod<void>({
          plugin: 'ux',
          method: 'hidePreloader',
        }),
    },
    navigation: clientNavigation(shellClient),
    tracking: exposeTrackingAPI(shellClient),
  };
}<|MERGE_RESOLUTION|>--- conflicted
+++ resolved
@@ -151,15 +151,6 @@
           plugin: 'ux',
           method: 'closeChatbot',
         }),
-<<<<<<< HEAD
-      onChatbotVisibilityChange: (callback: CallableFunction) =>
-        shellClient.invokePluginMethod<void>({
-          plugin: 'ux',
-          method: 'onChatbotVisibilityChange',
-          args: [callback],
-        }),
-=======
->>>>>>> 38f41c9d
       isChatbotReduced: () =>
         shellClient.invokePluginMethod<boolean>({
           plugin: 'ux',
