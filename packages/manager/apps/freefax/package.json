{
  "name": "@ovh-ux/manager-freefax-app",
  "version": "0.0.3",
  "private": true,
  "scripts": {
    "build": "webpack",
    "cypress:open": "cypress open",
    "dev": "webpack-dev-server",
    "dev:watch": "yarn run dev",
    "start": "lerna exec --stream --scope='@ovh-ux/manager-freefax-app' --include-filtered-dependencies -- yarn run build",
    "start:dev": "lerna exec --stream --scope='@ovh-ux/manager-freefax-app' --include-filtered-dependencies -- yarn run dev",
    "start:watch": "lerna exec --stream --parallel --scope='@ovh-ux/manager-freefax-app' --include-filtered-dependencies -- yarn run dev:watch",
    "test:e2e": "lerna exec --scope @ovh-ux/manager-freefax-app -- node \\$LERNA_ROOT_PATH/scripts/webpack-cypress"
  },
  "dependencies": {
    "@ovh-ux/manager-core": "^1.2.0",
    "@ovh-ux/manager-freefax": "^1.0.6",
    "@ovh-ux/manager-telecom-styles": "^2.0.2",
    "@ovh-ux/ng-ovh-contracts": "^3.0.0-beta.3",
    "@ovh-ux/ng-uirouter-title": "^2.0.0-beta.3",
    "@ovh-ux/telecom-universe-components": "^1.5.1",
    "@uirouter/angularjs": "^1.0.15",
    "angular": "^1.7.5",
    "angular-aria": "^1.7.5",
    "angular-dynamic-locale": "^0.1.37",
    "angular-i18n": "~1.5.x",
    "angular-resource": "^1.7.5",
    "angular-sanitize": "^1.7.5",
    "angular-translate": "^2.18.1",
    "angular-translate-loader-pluggable": "^1.3.1",
    "oclazyload": "^1.1.0",
    "ovh-angular-apiv7": "^1.2.8",
    "ovh-angular-http": "^4.0.1-alpha.0",
    "ovh-angular-sso-auth": "^4.0.0-alpha.3",
    "ovh-angular-ui-confirm-modal": "^1.0.2",
    "ovh-api-services": "^3.24.0",
    "ovh-ui-angular": "^2.21.4",
    "ovh-ui-kit": "^2.23.1",
<<<<<<< HEAD
    "ovh-ui-kit-bs": "^2.1.0"
=======
    "ovh-ui-kit-bs": "^2.1.1"
>>>>>>> 9a0e97ae
  },
  "devDependencies": {
    "@ovh-ux/manager-webpack-config": "^3.0.1",
    "cypress": "^3.1.3",
    "eslint-plugin-cypress": "^2.1.3",
    "ovh-manager-webfont": "^1.0.2",
    "webpack-merge": "^4.1.4"
  }
}<|MERGE_RESOLUTION|>--- conflicted
+++ resolved
@@ -36,11 +36,7 @@
     "ovh-api-services": "^3.24.0",
     "ovh-ui-angular": "^2.21.4",
     "ovh-ui-kit": "^2.23.1",
-<<<<<<< HEAD
-    "ovh-ui-kit-bs": "^2.1.0"
-=======
     "ovh-ui-kit-bs": "^2.1.1"
->>>>>>> 9a0e97ae
   },
   "devDependencies": {
     "@ovh-ux/manager-webpack-config": "^3.0.1",
