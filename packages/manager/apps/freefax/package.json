{
  "name": "@ovh-ux/manager-freefax-app",
  "version": "4.0.0",
  "private": true,
  "scripts": {
    "build": "webpack",
    "cypress:open": "cypress open",
    "dev": "webpack-dev-server",
    "dev:watch": "yarn run dev",
    "start": "lerna exec --stream --scope='@ovh-ux/manager-freefax-app' --include-filtered-dependencies -- yarn run build",
    "start:dev": "lerna exec --stream --scope='@ovh-ux/manager-freefax-app' --include-filtered-dependencies -- yarn run dev",
    "start:watch": "lerna exec --stream --parallel --scope='@ovh-ux/manager-freefax-app' --include-filtered-dependencies -- yarn run dev:watch",
    "test:e2e": "lerna exec --scope @ovh-ux/manager-freefax-app -- node \\$LERNA_ROOT_PATH/scripts/webpack-cypress"
  },
  "dependencies": {
    "@ovh-ux/manager-config": "^0.2.0",
    "@ovh-ux/manager-core": "^5.0.0",
    "@ovh-ux/manager-freefax": "^5.0.0",
    "@ovh-ux/manager-telecom-styles": "^2.0.2",
    "@ovh-ux/ng-ovh-api-wrappers": "^3.0.0",
    "@ovh-ux/ng-ovh-contracts": "^3.0.0-beta.3",
    "@ovh-ux/ng-ovh-http": "^4.0.1-beta.0",
    "@ovh-ux/ng-ovh-sso-auth": "^4.0.0-beta.0",
    "@ovh-ux/ng-ovh-telecom-universe-components": "^3.0.0",
    "@ovh-ux/ng-uirouter-title": "^2.0.0-beta.3",
    "@uirouter/angularjs": "^1.0.15",
    "angular": "^1.7.5",
    "angular-aria": "^1.7.5",
    "angular-dynamic-locale": "^0.1.37",
    "angular-i18n": "~1.7.8",
    "angular-resource": "^1.7.5",
    "angular-sanitize": "^1.7.5",
    "angular-translate": "^2.18.1",
    "angular-translate-loader-pluggable": "^1.3.1",
    "oclazyload": "^1.1.0",
    "ovh-angular-ui-confirm-modal": "^1.0.2",
<<<<<<< HEAD
    "ovh-api-services": "^6.8.0",
    "ovh-ui-angular": "^2.29.0",
    "ovh-ui-kit": "^2.29.0",
=======
    "ovh-api-services": "^6.11.0",
    "ovh-ui-angular": "^2.29.0",
    "ovh-ui-kit": "^2.29.1",
>>>>>>> 332df21b
    "ovh-ui-kit-bs": "^2.1.1"
  },
  "devDependencies": {
    "@ovh-ux/manager-webpack-config": "^3.0.5",
    "cypress": "^3.1.3",
    "eslint-plugin-cypress": "^2.1.3",
    "ovh-manager-webfont": "^1.2.0",
    "webpack-merge": "^4.1.4"
  }
}<|MERGE_RESOLUTION|>--- conflicted
+++ resolved
@@ -34,15 +34,9 @@
     "angular-translate-loader-pluggable": "^1.3.1",
     "oclazyload": "^1.1.0",
     "ovh-angular-ui-confirm-modal": "^1.0.2",
-<<<<<<< HEAD
-    "ovh-api-services": "^6.8.0",
-    "ovh-ui-angular": "^2.29.0",
-    "ovh-ui-kit": "^2.29.0",
-=======
     "ovh-api-services": "^6.11.0",
     "ovh-ui-angular": "^2.29.0",
     "ovh-ui-kit": "^2.29.1",
->>>>>>> 332df21b
     "ovh-ui-kit-bs": "^2.1.1"
   },
   "devDependencies": {
