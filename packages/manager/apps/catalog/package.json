{
  "name": "@ovh-ux/manager-catalog-app",
<<<<<<< HEAD
  "version": "1.24.6",
=======
  "version": "1.24.7",
>>>>>>> 9b1beb6a
  "private": true,
  "description": "OVHcloud Catalog application",
  "repository": {
    "type": "git",
    "url": "git+https://github.com/ovh/manager.git",
    "directory": "packages/manager/apps/catalog"
  },
  "license": "BSD-3-Clause",
  "author": "OVH SAS",
  "scripts": {
    "build": "tsc && vite build",
    "build:strict": "tsc --project tsconfig.strict.json && vite build",
    "lint:modern": "manager-lint --config eslint.config.mjs ./src",
    "lint:modern:fix": "manager-lint --fix --config eslint.config.mjs ./src",
    "start": "tsc && vite",
    "test": "manager-test run",
    "test:watch": "manager-test watch"
  },
  "dependencies": {
    "@ovh-ux/manager-common-translations": "^0.22.2",
    "@ovh-ux/manager-core-api": "^0.19.1",
    "@ovh-ux/manager-core-utils": "^0.4.7",
    "@ovh-ux/manager-react-components": "^1.48.0",
    "@ovh-ux/manager-react-core-application": "^0.12.14",
    "@ovh-ux/manager-react-shell-client": "^0.11.1",
    "@ovh-ux/shell": "^4.8.0",
    "@ovhcloud/ods-common-core": "17.2.2",
    "@ovhcloud/ods-common-theming": "17.2.2",
    "@ovhcloud/ods-components": "17.2.2",
    "@ovhcloud/ods-theme-blue-jeans": "17.2.2",
    "@tanstack/react-query": "^5.51.21",
    "autoprefixer": "^10.4.16",
    "axios": "^1.1.2",
    "clsx": "^1.2.1",
    "i18next": "^23.8.2",
    "i18next-http-backend": "^2.4.3",
    "react": "^18.2.0",
    "react-dom": "^18.2.0",
    "react-i18next": "^14.0.5",
    "react-router-dom": "^6.3.0",
    "tailwindcss": "^3.4.4"
  },
  "devDependencies": {
    "@ovh-ux/manager-static-analysis-kit": "^0.12.0",
    "@ovh-ux/manager-tailwind-config": "^0.5.7",
    "@ovh-ux/manager-tests-setup": "^0.2.0",
    "@ovh-ux/manager-vite-config": "^0.14.1",
    "@tanstack/react-query-devtools": "^5.51.21",
    "vite": "^6.0.7"
  },
  "regions": [
    "CA",
    "EU",
    "US"
  ]
}<|MERGE_RESOLUTION|>--- conflicted
+++ resolved
@@ -1,10 +1,6 @@
 {
   "name": "@ovh-ux/manager-catalog-app",
-<<<<<<< HEAD
-  "version": "1.24.6",
-=======
   "version": "1.24.7",
->>>>>>> 9b1beb6a
   "private": true,
   "description": "OVHcloud Catalog application",
   "repository": {
