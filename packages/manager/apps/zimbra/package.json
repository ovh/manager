--- conflicted
+++ resolved
@@ -46,11 +46,7 @@
     "tailwindcss": "^3.3.3"
   },
   "devDependencies": {
-<<<<<<< HEAD
-    "@ovh-ux/manager-vite-config": "^0.6.3",
-=======
-    "@ovh-ux/manager-vite-config": "^0.6.2 || ^0.7.0",
->>>>>>> 6383fae6
+    "@ovh-ux/manager-vite-config": "^0.6.3 || ^0.7.0",
     "@playwright/test": "^1.34.3",
     "typescript": "^4.3.2",
     "vite": "^4.5.0"
