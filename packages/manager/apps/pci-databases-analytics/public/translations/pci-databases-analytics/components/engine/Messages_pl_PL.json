{
  "description-mongodb": "System zarządzania bazami danych zorientowanymi na dokumenty",
  "description-mysql": "System zarządzania relacyjnymi bazami danych",
  "description-postgresql": "System zarządzania relacyjnymi i obiektowymi bazami danych",
  "description-redis": "System przechowywania danych klucz-wartość w pamięci",
  "description-cassandra": "Rozproszony system przechowywania danych NoSQL",
  "description-m3db": "System przechowywania szeregów czasowych",
  "description-m3aggregator": "System agregacji i ponownego próbkowania szeregów czasowych",
  "versionTag-new": "Nowość",
  "versionTag-soonDeprecated": "Wkrótce wersja przestarzała",
  "selectAVersion": "Wybierz wersję",
  "noVersionFound": "Nie znaleziono żadnej wersji",
  "description-valkey": "System przechowywania danych klucz-wartość w pamięci",
<<<<<<< HEAD
  "versionTag-endOfSale": "Wycofanie ze sprzedaży",
=======
  "versionTag-endOfSale": "Zakończenie komercjalizacji",
>>>>>>> 39ee0e3d
  "endOfSale": "Zakończenie sprzedaży przewidziane na {{date}}"
}<|MERGE_RESOLUTION|>--- conflicted
+++ resolved
@@ -11,10 +11,6 @@
   "selectAVersion": "Wybierz wersję",
   "noVersionFound": "Nie znaleziono żadnej wersji",
   "description-valkey": "System przechowywania danych klucz-wartość w pamięci",
-<<<<<<< HEAD
-  "versionTag-endOfSale": "Wycofanie ze sprzedaży",
-=======
   "versionTag-endOfSale": "Zakończenie komercjalizacji",
->>>>>>> 39ee0e3d
   "endOfSale": "Zakończenie sprzedaży przewidziane na {{date}}"
 }