--- conflicted
+++ resolved
@@ -26,13 +26,8 @@
     "oclazyload": "^1.1.0",
     "ovh-api-services": "^6.23.0",
     "ovh-manager-webfont": "^1.2.0",
-<<<<<<< HEAD
     "ovh-ui-angular": "^3.2.0",
-    "ovh-ui-kit": "^2.33.1",
-=======
-    "ovh-ui-angular": "^3.2.1",
     "ovh-ui-kit": "^2.33.3",
->>>>>>> bebe448a
     "ovh-ui-kit-bs": "^2.1.1"
   },
   "devDependencies": {
