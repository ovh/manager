{
  "name": "@ovh-ux/manager-vrack-services-app",
<<<<<<< HEAD
  "version": "0.23.25",
=======
  "version": "0.23.26",
>>>>>>> 9b1beb6a
  "private": true,
  "description": "OVHcloud VrackServices app",
  "repository": {
    "type": "git",
    "url": "git+https://github.com/ovh/manager.git",
    "directory": "packages/manager/apps/vrack-services"
  },
  "license": "BSD-3-Clause",
  "author": "OVH SAS",
  "scripts": {
    "build": "tsc && vite build",
    "start": "tsc && vite",
    "test": "manager-test run",
    "test:coverage": "manager-test run --coverage"
  },
  "dependencies": {
    "@ovh-ux/manager-common-translations": "^0.22.2",
<<<<<<< HEAD
    "@ovh-ux/manager-config": "^8.6.8",
=======
    "@ovh-ux/manager-config": "^8.7.0",
>>>>>>> 9b1beb6a
    "@ovh-ux/manager-core-api": "^0.19.1",
    "@ovh-ux/manager-core-utils": "^0.4.7",
    "@ovh-ux/manager-module-common-api": "^0.5.11",
    "@ovh-ux/manager-module-order": "^0.11.10",
    "@ovh-ux/manager-network-common": "^0.5.17",
    "@ovh-ux/manager-react-components": "^2.43.1",
    "@ovh-ux/manager-react-core-application": "^0.12.14",
    "@ovh-ux/manager-react-shell-client": "^0.11.1",
    "@ovh-ux/request-tagger": "^0.5.7",
    "@ovhcloud/ods-components": "^18.6.2",
    "@ovhcloud/ods-themes": "^18.6.2",
    "@tanstack/react-query": "^5.51.21",
    "i18next": "^23.8.2",
    "i18next-http-backend": "^2.4.3",
    "react": "^18.2.0",
    "react-dom": "^18.2.0",
    "react-i18next": "^14.0.5",
    "react-router-dom": "^6.3.0",
    "tailwindcss": "^3.4.4"
  },
  "devDependencies": {
    "@ovh-ux/manager-core-test-utils": "^0.9.1",
    "@ovh-ux/manager-tests-setup": "latest",
    "@ovh-ux/manager-vite-config": "^0.14.1",
    "@tanstack/react-query-devtools": "^5.51.21",
    "element-internals-polyfill": "^3.0.1",
    "msw": "2.1.7",
    "typescript": "^5.4.5"
  },
  "msw": {
    "workerDirectory": "./public"
  },
  "regions": [
    "CA",
    "EU",
    "US"
  ]
}<|MERGE_RESOLUTION|>--- conflicted
+++ resolved
@@ -1,10 +1,6 @@
 {
   "name": "@ovh-ux/manager-vrack-services-app",
-<<<<<<< HEAD
-  "version": "0.23.25",
-=======
   "version": "0.23.26",
->>>>>>> 9b1beb6a
   "private": true,
   "description": "OVHcloud VrackServices app",
   "repository": {
@@ -22,11 +18,7 @@
   },
   "dependencies": {
     "@ovh-ux/manager-common-translations": "^0.22.2",
-<<<<<<< HEAD
-    "@ovh-ux/manager-config": "^8.6.8",
-=======
     "@ovh-ux/manager-config": "^8.7.0",
->>>>>>> 9b1beb6a
     "@ovh-ux/manager-core-api": "^0.19.1",
     "@ovh-ux/manager-core-utils": "^0.4.7",
     "@ovh-ux/manager-module-common-api": "^0.5.11",
