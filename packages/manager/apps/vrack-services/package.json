--- conflicted
+++ resolved
@@ -44,17 +44,8 @@
     "@ovh-ux/manager-tests-setup": "latest",
     "@ovh-ux/manager-vite-config": "^0.10.1",
     "@tanstack/react-query-devtools": "^5.51.21",
-<<<<<<< HEAD
-    "@testing-library/jest-dom": "^6.6.3",
-    "@testing-library/react": "^16.0.1",
-    "@testing-library/user-event": "^14.5.2",
-    "@vitejs/plugin-react": "^4.3.0",
-    "@vitest/coverage-v8": "^2.1.9",
-    "element-internals-polyfill": "^3.0.2",
-=======
     "@testing-library/react": "^16.3.0",
     "element-internals-polyfill": "^3.0.1",
->>>>>>> 97b10591
     "msw": "2.1.7",
     "typescript": "^5.4.5",
     "vitest": "^3.1.3"
