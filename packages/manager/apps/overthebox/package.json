--- conflicted
+++ resolved
@@ -19,13 +19,8 @@
     "@ovh-ux/manager-telecom-styles": "^3.1.0",
     "@ovh-ux/ng-ovh-api-wrappers": "^4.0.2",
     "@ovh-ux/ng-ovh-request-tagger": "^1.0.0",
-<<<<<<< HEAD
     "@ovh-ux/ng-ovh-sso-auth": "^4.2.0",
-    "@ovh-ux/ng-ovh-telecom-universe-components": "^3.0.6",
-=======
-    "@ovh-ux/ng-ovh-sso-auth": "^4.1.0",
     "@ovh-ux/ng-ovh-telecom-universe-components": "^3.0.9",
->>>>>>> 98693515
     "@ovh-ux/ng-uirouter-title": "^2.0.0-beta.3",
     "@uirouter/angularjs": "^1.0.15",
     "angular": "^1.7.5",
