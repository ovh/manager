--- conflicted
+++ resolved
@@ -133,11 +133,7 @@
     "ovh-manager-webfont": "^1.0.1",
     "ovh-ng-input-password": "^1.2.5",
     "ovh-ngstrap": "^4.0.2",
-<<<<<<< HEAD
-    "ovh-ui-angular": "^3.7.3",
-=======
     "ovh-ui-angular": "^3.7.4",
->>>>>>> e088a408
     "ovh-ui-kit": "^2.33.4",
     "ovh-ui-kit-bs": "^2.1.2",
     "popper.js": "^1.14.4",
