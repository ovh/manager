--- conflicted
+++ resolved
@@ -6,10 +6,7 @@
   controller,
   bindings: {
     goBack: '<',
-<<<<<<< HEAD
     deviceId: '<',
-=======
-    goToSendLinkByMailModal: '<',
->>>>>>> 41f376a6
+    goToSendLinkByMailModal: '<'
   },
 };