import find from 'lodash/find';
import { PHONE_PROTOCOL } from './phone/order/choice/choice.constant';

export default /* @ngInject */ function TelecomTelephonyLineCtrl(
  $q,
  $stateParams,
  $translate,
  answerLink,
  assistLink,
  callsLink,
  contactLink,
  currentActiveLink,
  isMgcpBannerAvailable,
  consumptionLink,
  faxLink,
  lineLink,
  phoneLink,
  orderPhoneLink,
  shellClient,
  TelephonyMediator,
  tonesLink,
  TucToast,
) {
  const self = this;

  self.loading = {
    init: false,
    save: false,
  };

  self.line = null;
  self.fax = null;
  self.links = null;
  self.displayMgcpBanner = false;

  self.lineLink = lineLink;
  self.currentActiveLink = currentActiveLink;
  self.isMgcpBannerAvailable = isMgcpBannerAvailable;
  self.consumptionLink = consumptionLink;
  self.callsLink = callsLink;
  self.tonesLink = tonesLink;
  self.answerLink = answerLink;
  self.phoneLink = phoneLink;
  self.orderPhoneLink = orderPhoneLink;
  self.assistLink = assistLink;
  self.contactLink = contactLink;
  self.faxLink = faxLink;

  /*= ==============================
    =            ACTIONS            =
    =============================== */

  self.lineNameSave = function lineNameSave(newServiceDescription) {
    self.line.startEdition();
    self.line.description = newServiceDescription;
    return self.line.save().then(
      () => {
        self.line.stopEdition();
        shellClient.ux.updateMenuSidebarItemLabel(
          self.line.serviceName,
          newServiceDescription,
        );
      },
      (error) => {
        self.line.stopEdition(true);
        TucToast.error(
          [
            $translate.instant('telephony_line_rename_error', $stateParams),
            error.data.message,
          ].join(' '),
        );
        return $q.reject(error);
      },
    );
  };

  /* -----  End of ACTIONS  ------*/

  /*= =====================================
    =            INITIALIZATION            =
    ====================================== */

  function init() {
    self.loading.init = true;

    return TelephonyMediator.getGroup($stateParams.billingAccount)
      .then((group) => {
        const promises = [];
        self.line = group.getLine($stateParams.serviceName);
        self.fax = find(group.fax, { serviceName: $stateParams.serviceName });

        // check if line is terminating
        promises.push(
          self.line.getTerminating().then((terminating) => {
            self.terminating = terminating;
          }),
        );

        // check if line is converting to alias
        promises.push(
          self.line.getConvertionTask().then((task) => {
            self.converting = task;
          }),
        );

        promises.push(
          self.line.getPhone().then(() => {
            self.displayMgcpBanner =
<<<<<<< HEAD
              this.isMgcpBannerAvailable() &&
=======
              self.isMgcpBannerAvailable &&
>>>>>>> afec65d6
              self.line.phone.protocol === PHONE_PROTOCOL.MGCP;
          }),
        );

        self.links = {
          contactDetails: TelephonyMediator.getV6ToV4RedirectionUrl(
            'line.line_manage_directory',
          ),
        };

        // check if has fax option
        self.disableFaxOptionTab =
          !(self.line.isPlugNFax || self.fax || self.line.hasFaxCapabilities) ||
          self.line.isTrunk();

        return $q.all(promises);
      })
      .finally(() => {
        self.loading.init = false;
      });
  }

  /* -----  End of INITIALIZATION  ------*/

  init();
}<|MERGE_RESOLUTION|>--- conflicted
+++ resolved
@@ -106,11 +106,7 @@
         promises.push(
           self.line.getPhone().then(() => {
             self.displayMgcpBanner =
-<<<<<<< HEAD
-              this.isMgcpBannerAvailable() &&
-=======
               self.isMgcpBannerAvailable &&
->>>>>>> afec65d6
               self.line.phone.protocol === PHONE_PROTOCOL.MGCP;
           }),
         );
