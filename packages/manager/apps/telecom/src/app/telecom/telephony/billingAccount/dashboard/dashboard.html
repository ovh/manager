<div class="telephony-group-dashboard">
    <div class="text-center" data-ng-if="DashboardCtrl.loading.init">
        <oui-spinner></oui-spinner>
    </div>

    <!-- supended group alert -->
    <oui-message
        data-ng-if="!DashboardCtrl.loading.init && DashboardCtrl.isGroupSuspended()"
<<<<<<< HEAD
        data-type="warning"
=======
        data-type="info"
>>>>>>> b3fc7cd7
        data-dismissable
    >
        <span
            data-translate="telephony_group_billing_dashboard_suspended_info"
            data-translate-values="{ billingDepositHref: DashboardCtrl.billingDepositLink }"
        >
        </span>
    </oui-message>

    <tuc-toast-message></tuc-toast-message>

    <div
        class="row d-md-flex mb-5"
        data-ng-if="!DashboardCtrl.loading.init && DashboardCtrl.group"
    >
        <div class="col-xs-12 col-md-4">
            <div class="oui-tile h-100 mb-5">
                <h3
                    class="oui-tile__title oui-heading_3"
                    data-translate="group_dashboard_actions"
                ></h3>
                <div class="oui-tile__body">
                    <div
                        class="oui-tile__item oui-tile__item_button"
                        data-ng-repeat="action in DashboardCtrl.actions track by $index"
                    >
                        <a
                            class="oui-tile__button oui-button oui-button_icon-right oui-button_ghost oui-button_block"
                            data-ui-sref="{{ action.sref }}"
                        >
                            <span data-ng-bind="action.text"></span>
                            <i
                                class="oui-icon oui-icon-chevron-right"
                                aria-label="{{ action.text }}"
                            ></i>
                        </a>
                    </div>
                    <div class="oui-tile__item oui-tile__item_button">
                        <a
                            class="oui-tile__button oui-button oui-button_icon-right oui-button_ghost oui-button_block"
                            data-ui-sref="telecom.telephony.billingAccount.administration.portabilities"
                        >
                            <span
                                class="d-block"
                                data-translate="telephony_group_billing_dashboard_actions_portabilities"
                            >
                            </span>
                            <span
                                class="label label-default"
                                data-ng-if="!DashboardCtrl.loading.portability"
                                data-ng-bind="DashboardCtrl.portabilities"
                            >
                            </span>
                            <oui-spinner
                                class="ml-2"
                                data-ng-if="DashboardCtrl.loading.portability"
                                data-size="s"
                            >
                            </oui-spinner>
                            <i
                                class="oui-icon oui-icon-chevron-right"
                                aria-hidden="true"
                            ></i>
                        </a>
                    </div>
                    <div class="oui-tile__item oui-tile__item_button">
                        <a
                            class="oui-tile__button oui-button oui-button_icon-right oui-button_ghost oui-button_block"
                            data-ui-sref="telecom.telephony.billingAccount.portabilityOrder"
                        >
                            <span
                                data-translate="telephony_group_billing_dashboard_actions_portabilities_create"
                            ></span>
                            <i
                                class="oui-icon oui-icon-chevron-right"
                                aria-hidden="true"
                            ></i>
                        </a>
                    </div>
                    <div class="oui-tile__item oui-tile__item_button">
                        <a
                            class="oui-tile__button oui-button oui-button_icon-right oui-button_ghost oui-button_block"
                            data-ui-sref="telecom.telephony.billingAccount.convertToVoicefax"
                        >
                            <span
                                data-translate="telephony_group_billing_dashboard_actions_fax_convertion"
                            ></span>
                            <i
                                class="oui-icon oui-icon-chevron-right"
                                aria-hidden="true"
                            ></i>
                        </a>
                    </div>
                </div>
            </div>
        </div>

        <div class="col-xs-12 col-md-4">
            <div class="oui-tile h-100 mb-5">
                <h3
                    class="oui-tile__title oui-heading_3"
                    data-translate="telephony_group_billing_dashboard_information_title"
                ></h3>
                <div class="oui-tile__body">
                    <ul class="list-unstyled">
                        <li class="oui-tile__item">
                            <div class="oui-tile__definition">
                                <strong
                                    class="oui-tile__term d-block"
                                    data-translate="telephony_group_billing_dashboard_status"
                                >
                                </strong>
                                <span
                                    class="oui-tile__description"
                                    data-ng-bind="('telephony_group_billing_dashboard_status_' + DashboardCtrl.group.status) | translate"
                                >
                                </span>
                            </div>
                        </li>
                        <li class="oui-tile__item">
                            <div class="oui-tile__definition">
                                <strong
                                    class="oui-tile__term d-block"
                                    data-ng-init="plr_line = 'telephony_group_billing_dashboard_line'; plr_lines = 'telephony_group_billing_dashboard_lines'"
                                    data-ng-pluralize
                                    data-count="DashboardCtrl.group.lines.length"
                                    data-when="{
                                            '0' : '{{ plr_line | translate }}',
                                            '1' : '{{ plr_line | translate }}',
                                            'other' : '{{ plr_lines | translate }}'
                                        }"
                                >
                                </strong>
                                <span
                                    class="oui-tile__description"
                                    data-ng-bind="DashboardCtrl.group.lines.length"
                                >
                                </span>
                            </div>
                        </li>
                        <li class="oui-tile__item">
                            <div class="oui-tile__definition">
                                <strong
                                    class="oui-tile__term d-block"
                                    data-ng-init=" plr_num = 'telephony_group_billing_dashboard_alias'; plr_nums = 'telephony_group_billing_dashboard_aliases'"
                                    data-ng-pluralize
                                    data-count="DashboardCtrl.group.numbers.length"
                                    data-when="{
                                            '0' : '{{ plr_num | translate }}',
                                            '1' : '{{ plr_num | translate }}',
                                            'other' : '{{ plr_nums | translate }}'
                                        }"
                                >
                                </strong>
                                <span
                                    class="oui-tile__description"
                                    data-ng-bind="DashboardCtrl.group.numbers.length"
                                >
                                </span>
                            </div>
                        </li>
                        <li class="oui-tile__item">
                            <div class="oui-tile__definition">
                                <strong
                                    class="oui-tile__term d-block"
                                    data-translate="telephony_group_billing_dashboard_fax"
                                >
                                </strong>
                                <span
                                    class="oui-tile__description"
                                    data-ng-bind="DashboardCtrl.group.fax.length"
                                >
                                </span>
                            </div>
                        </li>
                    </ul>
                </div>
            </div>
        </div>

        <div class="col-xs-12 col-md-4">
            <div class="oui-tile h-100 mb-5">
                <h3
                    class="oui-tile__title oui-heading_3"
                    data-translate="telephony_group_billing_dashboard_consumption_title"
                ></h3>
                <div class="oui-tile__body">
                    <div class="oui-tile__item">
                        <div class="oui-tile__definition text-center">
                            <group-consumption-pie-chart
                                data-dataset="DashboardCtrl.consumption"
                            >
                            </group-consumption-pie-chart>
                            <span
                                data-ng-if="!DashboardCtrl.loading.consumption"
                            >
                                <span
                                    data-translate="telephony_group_billing_dashboard_credit_current_out_plan"
                                ></span>
                                <span
                                    class="text-danger"
                                    data-ng-bind="DashboardCtrl.group.currentOutplan.text"
                                ></span>
                            </span>
                        </div>
                    </div>
                </div>
            </div>
        </div>
    </div>

    <div
        class="oui-tile mb-5"
        data-ng-if="!DashboardCtrl.loading.init && DashboardCtrl.group && DashboardCtrl.group.lines.length"
    >
        <h3
            class="oui-tile__title oui-heading_3"
            data-translate="telephony_group_billing_dashboard_network_title"
        ></h3>
        <div class="oui-tile__body">
            <div class="oui-tile__definition">
                <div
                    class="row"
                    data-ng-if="!DashboardCtrl.loading.phones"
                    data-ng-repeat="line in DashboardCtrl.phoneDetails.paginated track by $index"
                >
                    <div class="col-xs-12 telephony-card">
                        <div class="telephony-card__wrapper">
                            <div class="telephony-card__ctnr">
                                <i
                                    class="ovh-font telephony-card__icon"
                                    data-ng-class="DashboardCtrl.getPhonePicture(line.phone)"
                                >
                                </i>
                            </div>
                            <div
                                class="telephony-card__ctnr telephony-card__description"
                            >
                                <strong
                                    class="telephony-card__title"
                                    data-ng-bind="line.phone.description || ('telephony_group_billing_dashboard_no_phone' | translate)"
                                ></strong>
                                <dl>
                                    <dt
                                        data-translate="telephony_group_billing_dashboard_line"
                                    ></dt>
                                    <dd>
                                        <span
                                            data-ng-if="line.description"
                                            data-ng-bind="line.description"
                                        ></span>
                                        <em
                                            data-ng-if="line.description != line.serviceName"
                                            data-ng-bind="line.serviceName"
                                        ></em>
                                    </dd>
                                    <dt
                                        data-translate="telephony_group_billing_dashboard_mac"
                                    ></dt>
                                    <dd
                                        data-ng-bind="line.phone.macAddress || '-'"
                                    ></dd>
                                    <dt
                                        data-ng-repeat-start="RMA in line.phone.RMAs"
                                        data-translate="telephony_group_billing_dashboard_RMA_title"
                                    ></dt>
                                    <dd
                                        data-ng-repeat-end
                                        data-ng-bind="('telephony_group_billing_dashboard_RMA_status_' + RMA.status) | translate"
                                    ></dd>
                                </dl>
                            </div>
                        </div>
                    </div>
                </div>

                <div
                    class="text-center"
                    data-ng-if="DashboardCtrl.loading.phones"
                >
                    <oui-spinner></oui-spinner>
                </div>

                <div
                    class="mt-2"
                    data-ng-if="DashboardCtrl.group.lines.length"
                    data-pagination-front
                    data-items="DashboardCtrl.phoneDetails.raw"
                    data-paginated-items="DashboardCtrl.phoneDetails.paginated"
                    data-transform-item="DashboardCtrl.fetchPhones(item)"
                    data-on-transform-item-done="DashboardCtrl.fetchPhonesDone(items)"
                    data-current-page="currentPage"
                    data-nb-pages="nbPages"
                    data-items-per-page="itemsPerPage"
                    data-page-placeholder="{{'common_pagination_page' | translate: {currentPage:currentPage, nbPages:nbPages} }}"
                    data-item-per-page-placeholder="{{'common_pagination_display' | translate}}"
                ></div>
            </div>
        </div>
    </div>

    <div class="oui-tile mb-5">
        <h3
            class="oui-tile__title oui-heading_3"
            data-translate="telephony_group_billing_dashboard_bill_title"
        ></h3>
        <div class="oui-tile__body">
            <div class="oui-tile__definition">
                <oui-datagrid
                    data-rows="DashboardCtrl.bills"
                    data-page-size="5"
                >
                    <oui-datagrid-column
                        data-title="'telephony_group_billing_dashboard_bill_date' | translate"
                        data-property="date"
                        data-sortable="desc"
                    >
                        <span data-ng-bind="$row.date | date"></span>
                    </oui-datagrid-column>
                    <oui-datagrid-column
                        data-title="'telephony_group_billing_dashboard_bill_amount' | translate"
                        data-property="price.text"
                        data-sortable
                    >
                        <span data-ng-bind="$row.price.text"></span>
                    </oui-datagrid-column>
                    <oui-datagrid-column
                        data-title="'telephony_group_billing_dashboard_bill_paid' | translate"
                        data-property="status"
                        data-sortable
                    >
                        <span
                            class="text-capitalize"
                            data-ng-bind="($row.status === 'done' ? 'yes' : 'no') | translate"
                        >
                        </span>
                    </oui-datagrid-column>

                    <oui-action-menu data-compact data-placement="end">
                        <oui-action-menu-item
                            on-click="DashboardCtrl.download($row, 'pdf')"
                        >
                            <span
                                data-translate="telephony_group_billing_dashboard_bill_download_pdf"
                            ></span>
                        </oui-action-menu-item>
                        <oui-action-menu-item
                            on-click="DashboardCtrl.download($row, 'csv')"
                        >
                            <span
                                data-translate="telephony_group_billing_dashboard_bill_download_csv_emited"
                            ></span>
                        </oui-action-menu-item>
                        <oui-action-menu-item
                            on-click="DashboardCtrl.download($row, 'received.csv')"
                        >
                            <span
                                data-translate="telephony_group_billing_dashboard_bill_download_csv_received"
                            ></span>
                        </oui-action-menu-item>
                    </oui-action-menu>
                </oui-datagrid>
            </div>
        </div>
    </div>
    <!-- /.widget-presentation -->
</div>
<!-- /.telephony-group-dashboard --><|MERGE_RESOLUTION|>--- conflicted
+++ resolved
@@ -6,11 +6,7 @@
     <!-- supended group alert -->
     <oui-message
         data-ng-if="!DashboardCtrl.loading.init && DashboardCtrl.isGroupSuspended()"
-<<<<<<< HEAD
         data-type="warning"
-=======
-        data-type="info"
->>>>>>> b3fc7cd7
         data-dismissable
     >
         <span
