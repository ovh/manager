--- conflicted
+++ resolved
@@ -45,13 +45,6 @@
   "telecom_pack_migration_add_domains_upto": "Ajoutez jusqu'à {{ max }} domaines",
   "telecom_pack_migration_domain_additional_text": "/domaine",
   "telecom_pack_migration_gtr_title": "GTR (si éligible)",
-  "telecom_pack_migration_gtr_4ho": "GTR 4HO ({{ price }} netto/m-c)",
-  "telecom_pack_migration_gtr_10ho": "GTR 10HO ({{ price }} netto/m-c)",
-  "telecom_pack_migration_gtr_5m_4ho": "GTR 4HO &amp; OPCJA KOMFORT 5M ({{ price }} netto/m-c)",
-  "telecom_pack_migration_gtr_5m_10ho": "GTR 10HO &amp; OPCJA KOMFORT 5M ({{ price }} netto/m-c)",
-  "telecom_pack_migration_gtr_20m_4ho": "GTR 4HO &amp; OPCJA KOMFORT 20M ({{ price }} netto/m-c)",
-  "telecom_pack_migration_gtr_20m_10ho": "GTR 10HO &amp; OPCJA KOMFORT 20M ({{ price }} netto/m-c)",
-  "telecom_pack_migration_no_gtr": "Brak GTR",
   "telecom_pack_migration_offer_choice": "Choix de l'offre",
   "telecom_pack_migration_offer_choice_error_loading": "Oups ! Nous ne parvenons pas à charger les offres disponibles pour votre pack.",
   "telecom_pack_migration_offer_choice_no_offers": "Aucun changement d'offre n'est disponible avec votre offre actuelle.",
@@ -176,12 +169,8 @@
   "telecom_pack_migration_modem_yes": "Chcę zamówić nowy modem ({{ price }} netto / m-c)",
   "telecom_pack_migration_modem_recycled": "Chcę skorzystać z modemu z recyklingu ({{ price }} netto / m-c)",
   "telecom_pack_migration_modem_no": "Nie chcę modemu",
-  "telecom_pack_migration_modem_keep": "Chcę zachować mój modem ({{ price }} netto/m-c)",
   "telecom_pack_migration_modem_required": "Wybór typu modemu jest obowiązkowy",
   "telecom_pack_migration_offers_debit_mention_1": "(1) Aż do 92 Mb/s łączących się w VDSL i 22 Mb/s w ADSL, w zależności od dostępności.",
-<<<<<<< HEAD
-  "telecom_pack_migration_offers_debit_mention_2": "(2) Do 36 Mb/s w VDSL i 1 Mb/s w ADSL, w zależności od dostępności."
-=======
   "telecom_pack_migration_offers_debit_mention_2": "(2) Do 36 Mb/s w VDSL i 1 Mb/s w ADSL, w zależności od dostępności.",
   "telecom_pack_migration_modem_keep": "Chcę zachować mój modem ({{ price }} netto/m-c)",
   "telecom_pack_migration_gtr_4ho": "GTR 4HO ({{ price }} netto/m-c)",
@@ -206,5 +195,4 @@
   "telecom_pack_migration_contract_meeting": "Spotkanie zostało zaplanowane na {{ day }} między {{ start }} i {{ end }}.",
   "telecom_pack_migration_contract_meeting_contact": "Skontaktujemy się z nim przez technika, aby umówić się na spotkanie.",
   "telecom_pack_migration_meeting_error": "Ojej! Wystąpił błąd podczas pobierania dat dostępnych spotkań."
->>>>>>> 1799436c
 }