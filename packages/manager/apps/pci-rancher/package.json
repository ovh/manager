{
  "name": "@ovh-ux/manager-pci-rancher-app",
  "version": "1.9.0",
  "private": true,
  "description": "pci-rancher",
  "repository": {
    "type": "git",
    "url": "git+https://github.com/ovh/manager.git",
    "directory": "packages/manager/apps/pci-rancher"
  },
  "license": "BSD-3-Clause",
  "author": "OVH SAS",
  "scripts": {
    "build": "tsc && vite build",
    "dev": "tsc && vite",
    "start": "lerna exec --stream --scope='@ovh-ux/manager-pci-rancher-app' --include-dependencies -- npm run build --if-present",
    "start:dev": "lerna exec --stream --scope='@ovh-ux/manager-pci-rancher-app' --include-dependencies -- npm run dev --if-present",
    "start:watch": "lerna exec --stream --parallel --scope='@ovh-ux/manager-pci-rancher-app' --include-dependencies -- npm run dev:watch --if-present",
    "test": "jest --coverage -u --collectCoverageFrom='src/**/*.{ts,tsx}'",
    "test:e2e": "tsc && npx playwright test --headed"
  },
  "dependencies": {
    "@ovh-ux/manager-config": "^7.3.2",
    "@ovh-ux/manager-core-api": "^0.7.1",
    "@ovh-ux/manager-react-core-application": "^0.8.4",
    "@ovh-ux/manager-react-shell-client": "^0.6.1",
    "@ovh-ux/request-tagger": "^0.2.0",
<<<<<<< HEAD
    "@ovh-ux/shell": "^3.6.0",
    "@ovhcloud/manager-components": "^1.16.4",
=======
    "@ovh-ux/shell": "^3.6.1",
    "@ovhcloud/manager-components": "^1.19.0",
>>>>>>> 5ba7a79f
    "@ovhcloud/ods-common-core": "17.2.2",
    "@ovhcloud/ods-common-theming": "17.2.2",
    "@ovhcloud/ods-components": "17.2.2",
    "@ovhcloud/ods-theme-blue-jeans": "17.2.2",
    "@tanstack/react-query": "^5.8.3",
    "@tanstack/react-table": "^8.11.6",
    "clsx": "^1.2.1",
    "date-fns": "^3.2.0",
    "i18next": "^20.4.0",
    "i18next-http-backend": "^2.4.2",
    "react": "^18.2.0",
    "react-dom": "^18.2.0",
    "react-i18next": "^11.18.1",
    "react-router": "^6.21.3",
    "react-router-dom": "^6.3.0",
    "tailwindcss": "^3.3.3"
  },
  "devDependencies": {
    "@babel/plugin-proposal-private-property-in-object": "^7.21.11",
    "@ovh-ux/manager-vite-config": "^0.6.2",
    "@playwright/test": "^1.34.3",
    "@tanstack/react-query-devtools": "^5.8.3",
    "@testing-library/jest-dom": "^6.2.0",
    "@testing-library/react": "^14.1.2",
    "@testing-library/user-event": "^14.5.2",
    "@types/jest": "^29.5.11",
    "@types/node": "^20.10.6",
    "@typescript-eslint/eslint-plugin": "^6.16.0",
    "@typescript-eslint/parser": "^6.16.0",
    "@vitest/coverage-v8": "^1.2.0",
    "babel-plugin-transform-import-meta": "^2.2.1",
    "element-internals-polyfill": "^1.3.10",
    "jest-environment-jsdom": "^29.7.0",
    "knip": "^3.10.0",
    "ts-jest": "^29.1.1",
    "ts-node": "^10.9.2",
    "typescript": "^5.3.3",
    "vite": "4.3.1",
    "vitest": "^1.2.0"
  },
  "peerDependencies": {
    "@ovhcloud/msc-utils": "*"
  },
  "regions": [
    "CA",
    "EU",
    "US"
  ]
}<|MERGE_RESOLUTION|>--- conflicted
+++ resolved
@@ -25,13 +25,8 @@
     "@ovh-ux/manager-react-core-application": "^0.8.4",
     "@ovh-ux/manager-react-shell-client": "^0.6.1",
     "@ovh-ux/request-tagger": "^0.2.0",
-<<<<<<< HEAD
-    "@ovh-ux/shell": "^3.6.0",
-    "@ovhcloud/manager-components": "^1.16.4",
-=======
     "@ovh-ux/shell": "^3.6.1",
     "@ovhcloud/manager-components": "^1.19.0",
->>>>>>> 5ba7a79f
     "@ovhcloud/ods-common-core": "17.2.2",
     "@ovhcloud/ods-common-theming": "17.2.2",
     "@ovhcloud/ods-components": "17.2.2",
