--- conflicted
+++ resolved
@@ -30,12 +30,7 @@
     this.feedback = feedback;
     this.ovhUserPref = ovhUserPref;
     this.publicCloud = publicCloud;
-<<<<<<< HEAD
     this.sessionService = SessionService;
-=======
-
-
->>>>>>> dd83fbeb
     this.navbarOptions = options;
 
     $scope.$on('oui-step-form.submit', (event, { form }) => {
