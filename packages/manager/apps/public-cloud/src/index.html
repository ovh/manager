<!doctype html>
<html class="h-100">
    <head>
        <title>Public Cloud - OVH</title>
        <meta charset="utf-8">
        <meta name="viewport" content="width=device-width, initial-scale=1, shrink-to-fit=no">
    </head>
    <body class="ovhstack h-100" style="overflow: hidden;">
        <div data-ng-app="ovhStack" data-ng-strict-di class="h-100 d-flex flex-column overflow-hidden" data-ng-controller="PublicCloudController as $ctrl">
            <div>
                <ovh-manager-navbar data-navbar-options="$ctrl.navbarOptions" data-sidebar-links="$ctrl.sidebarLinks">
                    <ovh-manager-sidebar>
                        <cloud-sidebar></cloud-sidebar>
                    </ovh-manager-sidebar>
                </ovh-manager-navbar>
            </div>
            <div class="d-flex w-100 h-100 position-relative">
                <div class="w-100 h-100 position-absolute" style="top: 0; left: 0;">
<<<<<<< HEAD
                    <div class="tour-backdrop w-100 h-100 d-none d-lg-block" data-ng-if="$ctrl.shouldShowWalkMe" data-ng-click="$ctrl.endWalkMe()"></div>
                    <div class="tour-backdrop w-100 h-100 d-block d-lg-none bg-transparent" data-ng-if="$ctrl.shouldShowWalkMe" data-ng-click="$ctrl.endWalkMe()"></div>
                    <div class="h-100 w-100" data-ui-view>
                        <div class="h-100 d-flex" data-ng-init="$ctrl.initRedirect()">
                            <oui-spinner size="l" class="m-auto"></oui-spinner>
                        </div>
                    </div>
=======
                    <div class="h-100 w-100" ui-view></div>
>>>>>>> 2c1f6d3e
                </div>
            </div>
            <a data-ng-if="$ctrl.feedbackUrl" data-ng-href="{{ $ctrl.feedbackUrl }}" rel="noopener" target="_blank" style="position: fixed; right: 2rem; bottom: 2rem;">
                <img alt="Feedback" data-ng-src="{{ $ctrl.feedback }}" />
            </a>
            <div id="managerPreload"
                class="d-flex text-center"
                data-ng-class="managerPreloadHide">
                <div class="m-auto">
                    <p class="lead mb-3" data-ng-if="('preload_welcome' | translate) !== 'preload_welcome'" data-translate="preload_welcome"></p>
                    <hr class="my-0" />
                    <h1 class="mt-3 mb-5" data-ng-if="('preload_manager_ovh' | translate) !== 'preload_manager_ovh'" data-translate="preload_manager_ovh"></h1>
                    <div class="mt-5">
                        <oui-spinner data-size="l"></oui-spinner>
                    </div>
                </div>
            </div>
            <public-cloud-beta-warning></public-cloud-beta-warning>
            <div data-otrs-popup></div>
            <ovh-chatbot></ovh-chatbot>
        </div>
    </body>
    </html><|MERGE_RESOLUTION|>--- conflicted
+++ resolved
@@ -16,17 +16,11 @@
             </div>
             <div class="d-flex w-100 h-100 position-relative">
                 <div class="w-100 h-100 position-absolute" style="top: 0; left: 0;">
-<<<<<<< HEAD
-                    <div class="tour-backdrop w-100 h-100 d-none d-lg-block" data-ng-if="$ctrl.shouldShowWalkMe" data-ng-click="$ctrl.endWalkMe()"></div>
-                    <div class="tour-backdrop w-100 h-100 d-block d-lg-none bg-transparent" data-ng-if="$ctrl.shouldShowWalkMe" data-ng-click="$ctrl.endWalkMe()"></div>
                     <div class="h-100 w-100" data-ui-view>
                         <div class="h-100 d-flex" data-ng-init="$ctrl.initRedirect()">
                             <oui-spinner size="l" class="m-auto"></oui-spinner>
                         </div>
                     </div>
-=======
-                    <div class="h-100 w-100" ui-view></div>
->>>>>>> 2c1f6d3e
                 </div>
             </div>
             <a data-ng-if="$ctrl.feedbackUrl" data-ng-href="{{ $ctrl.feedbackUrl }}" rel="noopener" target="_blank" style="position: fixed; right: 2rem; bottom: 2rem;">
