--- conflicted
+++ resolved
@@ -33,18 +33,7 @@
                 </div>
             </div>
 
-<<<<<<< HEAD
-            <ovh-chatbot
-                data-ng-if="$ctrl.chatbotEnabled"
-                data-language="{{$ctrl.currentLanguage}}"
-                data-country="{{$ctrl.user.ovhSubsidiary}}"
-                data-support-level="{{$ctrl.user.supportLevel.level}}"
-                data-on-open="$ctrl.onChatbotOpen()"
-                data-on-close="$ctrl.onChatbotClose(reduced)"
-            ></ovh-chatbot>
-=======
             <public-cloud-dark-mode></public-cloud-dark-mode>
->>>>>>> e63e7629
         </div>
     </body>
 </html>