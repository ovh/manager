{
  "billing_payment_title": "Métodos de pagamento",
  "billing_payment_method_title": "Métodos de pagamento",
  "billing_payment_ovhaccount_title": "Conta pré-paga",
<<<<<<< HEAD
  "billing_payment_vouchers_title": "Os meus vouchers DLP",
=======
  "billing_payment_vouchers_title": "Startup Program Vouchers",
>>>>>>> aca48f55
  "billing_payment_fidelity_title": "Espaço Fidelização (pontos)",
  "billing_payment_credits_title": "Os meus vouchers"
}<|MERGE_RESOLUTION|>--- conflicted
+++ resolved
@@ -2,11 +2,7 @@
   "billing_payment_title": "Métodos de pagamento",
   "billing_payment_method_title": "Métodos de pagamento",
   "billing_payment_ovhaccount_title": "Conta pré-paga",
-<<<<<<< HEAD
-  "billing_payment_vouchers_title": "Os meus vouchers DLP",
-=======
   "billing_payment_vouchers_title": "Startup Program Vouchers",
->>>>>>> aca48f55
   "billing_payment_fidelity_title": "Espaço Fidelização (pontos)",
   "billing_payment_credits_title": "Os meus vouchers"
 }