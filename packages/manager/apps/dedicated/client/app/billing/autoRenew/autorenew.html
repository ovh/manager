--- conflicted
+++ resolved
@@ -221,23 +221,6 @@
                     data-align="end"
                     data-compact>
 
-<<<<<<< HEAD
-=======
-                <oui-action-menu-item
-                    data-ng-if="$row.hasDebt() && !$row.hasBillingRights($ctrl.currentUser.nichandle)"
-                    data-on-click="$ctrl.warnNicBilling($row.contactBilling)">
-                    <span data-translate="billing_autorenew_service_pay_debt"></span>
-                </oui-action-menu-item>
-
-                <oui-action-menu-item
-                    data-ng-if="$row.hasDebt() && $row.hasBillingRights($ctrl.currentUser.nichandle)"
-                    data-href="{{:: $ctrl.payDebtLink }}">
-                    <span data-translate="billing_autorenew_service_pay_debt"></span>
-                </oui-action-menu-item>
-
-                <div data-ng-if="!$row.hasParticularRenew() && !$row.hasPendingResiliation() && !$row.hasDebt()">
-                    <!-- Service in autorenew -->
->>>>>>> 6a08d0aa
                     <oui-action-menu-item
                         data-ng-if="$row.hasDebt() && !$row.hasBillingRights($ctrl.currentUser.nichandle)"
                         data-on-click="$ctrl.warnNicBilling($row.contactBilling)">
@@ -250,9 +233,7 @@
                         <span data-translate="billing_autorenew_service_pay_debt"></span>
                     </oui-action-menu-item>
 
-<<<<<<< HEAD
                     <div data-ng-if="!$row.hasParticularRenew() && !$row.hasPendingResiliation() && !$row.hasDebt()">
-
                         <!-- Service in autorenew -->
                         <oui-action-menu-item
                             data-ng-if="!$row.isOneShot() && !$row.hasForcedRenew() && !$row.hasEngagement() && !$row.isResiliated()"
@@ -272,7 +253,6 @@
                             <span data-translate="billing_autorenew_service_resiliate_button"></span>
                         </oui-action-menu-item>
                         <!-- /Service in autorenew -->
-
 
                         <!-- Service in manual renew  -->
                         <oui-action-menu-item
@@ -289,23 +269,26 @@
                     <!-- Exchange -->
                     <div data-ng-if="$row.serviceType === 'EXCHANGE'">
                         <oui-action-menu-item
+                            data-ng-if="$row.menuItems.manageEmailAccountsInBilling"
                             data-on-click="$ctrl.updateExchangeBilling($row)">
                             <span data-translate="billing_autorenew_service_update_exchange_button_caption"></span>
                         </oui-action-menu-item>
                         <oui-action-menu-item
-                            data-ng-if="!$row.shouldDeleteAtExpiration()"
-                            data-disabled="!$row.canBeResiliated()"
-                            data-href="{{ $ctrl.BillingAutoRenew.constructor.getExchangeUrl($row, 'resiliate')}}"
-                            data-external>
+                            data-ng-if="$row.menuItems.manageEmailAccountsInExchange"
+                            data-href="{{ $ctrl.BillingAutoRenew.constructor.getExchangeUrl($row, 'ACCOUNT', 'tab') }}">
+                            <span data-translate="billing_autorenew_service_update_button_caption"></span>
+                        </oui-action-menu-item>
+                        <oui-action-menu-item
+                            data-ng-if="!$row.shouldDeleteAtExpiration() && $row.menuItems.resiliate"
+                            data-disabled="!$row.canBeResiliated($ctrl.currentUser.nichandle)"
+                            data-href="{{ $ctrl.BillingAutoRenew.constructor.getExchangeUrl($row, 'resiliate')}}">
+                            <!-- TODO use proper translation "Manage email accounts"-->
                             <span data-translate="billing_autorenew_service_resiliate_button"></span>
                         </oui-action-menu-item>
                     </div>
                     <!-- /Exchange -->
 
                     <!-- MX Plan -->
-=======
-                    <!-- Service in manual renew  -->
->>>>>>> 6a08d0aa
                     <oui-action-menu-item
                         data-ng-if="$row.serviceType === 'EMAIL_DOMAIN' && !$row.isResiliated()"
                         data-on-click="$ctrl.terminateEmail($row)">
@@ -315,50 +298,19 @@
 
                     <!-- ENTERPRISE_CLOUD_DATABASE -->
                     <oui-action-menu-item
-<<<<<<< HEAD
                         data-ng-if="$row.serviceType === 'ENTERPRISE_CLOUD_DATABASE' && !$row.isResiliated()"
                         data-on-click="$ctrl.terminateEnterpriseCloudDatabase($row.serviceId)">
                         <span data-translate="billing_autorenew_service_terminate_enterprise_cloud_database"></span>
-=======
-                        data-ng-if="$row.menuItems.manageEmailAccountsInBilling"
-                        data-on-click="$ctrl.updateExchangeBilling($row)">
-                        <span data-translate="billing_autorenew_service_update_exchange_button_caption"></span>
->>>>>>> 6a08d0aa
                     </oui-action-menu-item>
                     <!-- /ENTERPRISE_CLOUD_DATABASE -->
 
                     <!-- HOSTING_WEB -->
                     <oui-action-menu-item
-<<<<<<< HEAD
                         data-ng-if="$row.serviceType === 'HOSTING_WEB' && !$row.isResiliated()"
                         data-on-click="$ctrl.terminateHostingWeb($row.serviceId)">
                         <span data-translate="billing_autorenew_service_terminate_hosting_web"></span>
                     </oui-action-menu-item>
                     <!-- /HOSTING_WEB -->
-=======
-                        data-ng-if="$row.menuItems.manageEmailAccountsInExchange"
-                        data-href="{{ $ctrl.BillingAutoRenew.constructor.getExchangeUrl($row, 'ACCOUNT', 'tab') }}">
-                        <span data-translate="billing_autorenew_service_update_button_caption"></span>
-                    </oui-action-menu-item>
-                    <oui-action-menu-item
-                        data-ng-if="!$row.shouldDeleteAtExpiration() && $row.menuItems.resiliate"
-                        data-disabled="!$row.canBeResiliated($ctrl.currentUser.nichandle)"
-                        data-href="{{ $ctrl.BillingAutoRenew.constructor.getExchangeUrl($row, 'resiliate')}}">
-                        <!-- TODO use proper translation "Manage email accounts"-->
-                        <span data-translate="billing_autorenew_service_resiliate_button"></span>
-                    </oui-action-menu-item>
-                </div>
-
-                <!-- /Exchange -->
-
-                <!-- MX Plan -->
-                <oui-action-menu-item
-                    data-ng-if="$row.serviceType === 'EMAIL_DOMAIN' && !$row.isResiliated()"
-                    data-on-click="$ctrl.terminateEmail($row)">
-                    <span data-translate="billing_autorenew_service_EMAIL_DOMAIN_terminate"></span>
-                </oui-action-menu-item>
-                <!-- /MX Plan -->
->>>>>>> 6a08d0aa
 
                     <!-- HOSTING_PRIVATE_DATABASE -->
                     <oui-action-menu-item
