{
  "dedicatedCloud_datacenters_title": "Datacenters",
  "dedicatedCloud_datacenters_commercialRange": "Gama",
  "dedicatedCloud_datacenters_add": "Adicionar um datacenter",
  "dedicatedCloud_datacenters_cpu": "Total CPU",
  "dedicatedCloud_datacenters_ram": "Total RAM",
  "dedicatedCloud_datacenters_disk": "Total espaço em disco",
  "dedicatedCloud_datacenters_order_host": "Encomendar Host",
  "dedicatedCloud_datacenters_order_datastore": "Encomendar Datastore",
  "dedicatedCloud_datacenters_loading_error": "Erro ao carregar informação sobre os datacenters.",
  "dedicatedCloud_datacenters_commercial_name_DC": "Dedicated Cloud",
  "dedicatedCloud_datacenters_commercial_name_DC-HDS": "Dedicated Cloud HDS",
  "dedicatedCloud_datacenters_commercial_name_DC-HIPAA": "Dedicated Cloud HIPAA",
  "dedicatedCloud_datacenters_commercial_name_DC-NSX": "Dedicated Cloud com NSX",
  "dedicatedCloud_datacenters_commercial_name_DC-NSX-VROPS": "Dedicated Cloud com NSX &amp; vROps",
  "dedicatedCloud_datacenters_commercial_name_DC-PCIDSS": "Dedicated Cloud PCI DSS",
  "dedicatedCloud_datacenters_commercial_name_DC-VROPS": "Dedicated Cloud com vROps",
  "dedicatedCloud_datacenters_commercial_name_DC-LEGACY": "Dedicated Cloud Legacy",
  "dedicatedCloud_datacenters_commercial_name_DC-LEGACY-HDS": "Dedicated Cloud Legacy HDS",
  "dedicatedCloud_datacenters_commercial_name_DC-LEGACY-HIPAA": "Dedicated Cloud Legacy HIPAA",
  "dedicatedCloud_datacenters_commercial_name_DC-LEGACY-NSX": "Dedicated Cloud Legacy com NSX",
  "dedicatedCloud_datacenters_commercial_name_DC-LEGACY-NSX-VROPS": "Dedicated Cloud Legacy com NSX &amp; vROps",
  "dedicatedCloud_datacenters_commercial_name_DC-LEGACY-PCIDSS": "Dedicated Cloud Legacy PCI DSS",
  "dedicatedCloud_datacenters_commercial_name_DC-LEGACY-VROPS": "Dedicated Cloud Legacy com vROps",
  "dedicatedCloud_datacenters_commercial_name_DC-ANCIENT": "Dedicated Cloud Ancestral",
  "dedicatedCloud_datacenters_commercial_name_DC-ANCIENT-HDS": "Dedicated Cloud Ancestral HDS",
  "dedicatedCloud_datacenters_commercial_name_DC-ANCIENT-HIPAA": "Dedicated Cloud Ancestral HIPAA",
  "dedicatedCloud_datacenters_commercial_name_DC-ANCIENT-NSX": "Dedicated Cloud Ancestral com NSX",
  "dedicatedCloud_datacenters_commercial_name_DC-ANCIENT-NSX-VROPS": "Dedicated Cloud Ancestral com NSX e vROps",
  "dedicatedCloud_datacenters_commercial_name_DC-ANCIENT-PCIDSS": "Dedicated Cloud Ancestral PCI DSS",
  "dedicatedCloud_datacenters_commercial_name_DC-ANCIENT-VROPS": "Dedicated Cloud Ancestral com vROps",
  "dedicatedCloud_datacenters_commercial_name_ESSENTIALS": "Essentials",
  "dedicatedCloud_datacenters_commercial_name_ESSENTIALS-HDS": "Essentials HDS",
  "dedicatedCloud_datacenters_commercial_name_ESSENTIALS-HIPAA": "Essentials HIPAA",
  "dedicatedCloud_datacenters_commercial_name_ESSENTIALS-NSX": "Essentials com NSX",
  "dedicatedCloud_datacenters_commercial_name_ESSENTIALS-NSX-VROPS": "Essentials com NSX e vROps",
  "dedicatedCloud_datacenters_commercial_name_ESSENTIALS-PCIDSS": "Essentials PCI DSS",
  "dedicatedCloud_datacenters_commercial_name_ESSENTIALS-UNKNOWN": "Essentials",
  "dedicatedCloud_datacenters_commercial_name_ESSENTIALS-VROPS": "Essentials com vROps",
  "dedicatedCloud_datacenters_commercial_name_PREMIER": "Premier",
  "dedicatedCloud_datacenters_commercial_name_PREMIER-HDS": "Premier HDS",
  "dedicatedCloud_datacenters_commercial_name_PREMIER-HIPAA": "Premier HIPAA",
  "dedicatedCloud_datacenters_commercial_name_PREMIER-NSX": "Premier com NSX",
  "dedicatedCloud_datacenters_commercial_name_PREMIER-NSX-VROPS": "Premier com NSX e vROps",
  "dedicatedCloud_datacenters_commercial_name_PREMIER-PCIDSS": "Premier PCI DSS",
  "dedicatedCloud_datacenters_commercial_name_PREMIER-UNKNOWN": "Premier",
  "dedicatedCloud_datacenters_commercial_name_PREMIER-VROPS": "Premier com vROps",
  "dedicatedCloud_datacenters_commercial_name_SDDC": "SDDC",
  "dedicatedCloud_datacenters_commercial_name_SDDC-HDS": "SDDC HDS",
  "dedicatedCloud_datacenters_commercial_name_SDDC-HIPAA": "SDDC HIPAA",
  "dedicatedCloud_datacenters_commercial_name_SDDC-PCIDSS": "SDDC PCI DSS",
  "dedicatedCloud_datacenters_commercial_name_SDDC-VROPS": "SDDC com vROps",
  "dedicatedCloud_datacenters_commercial_name_SDDC-VROPS-WITHOUT-NSX": "SDDC com vROps &amp; sem NSX",
  "dedicatedCloud_datacenters_commercial_name_SDDC-WITHOUT-NSX": "SDDC sem NSX",
  "dedicatedCloud_datacenters_commercial_name_SDDC-LEGACY": "SDDC Legacy",
  "dedicatedCloud_datacenters_commercial_name_SDDC-LEGACY-HDS": "SDDC Legacy HDS",
  "dedicatedCloud_datacenters_commercial_name_SDDC-LEGACY-HIPAA": "SDDC Legacy HIPAA",
  "dedicatedCloud_datacenters_commercial_name_SDDC-LEGACY-PCIDSS": "SDDC Legacy PCI DSS",
  "dedicatedCloud_datacenters_commercial_name_SDDC-LEGACY-VROPS": "SDDC Legacy com vROps",
  "dedicatedCloud_datacenters_commercial_name_SDDC-LEGACY-VROPS-WITHOUT-NSX": "SDDC Legacy com vROps e sem NSX",
  "dedicatedCloud_datacenters_commercial_name_SDDC-LEGACY-WITHOUT-NSX": "SDDC Legacy sem NSX",
  "dedicatedCloud_datacenters_commercial_name_UNKNOWN-UNKNOWN": "Desconhecido",
  "dedicatedCloud_datacenters_commercial_name_VSPHERE": "vSphere",
  "dedicatedCloud_datacenters_commercial_name_VSPHERE-HDS": "vSphere HDS",
  "dedicatedCloud_datacenters_commercial_name_VSPHERE-HIPAA": "vSphere HIPAA",
  "dedicatedCloud_datacenters_commercial_name_VSPHERE-PCIDSS": "vSphere PCI DSS",
  "dedicatedCloud_datacenters_commercial_name_VSPHERE-VROPS": "vSphere com vROps",
  "dedicatedCloud_datacenters_commercial_name_VSPHERE-NSX": "vSphere",
  "dedicatedCloud_datacenters_commercial_name_VSPHERE-NSX-VROPS": "vSphere com vROps",
  "dedicatedCloud_datacenters_commercial_name_VSPHERE-UNKNOWN": "vSphere",
  "dedicatedCloud_datacenters_commercial_name_VSPHERE-DEFAULT": "vSphere",
  "dedicatedCloud_datacenters_commercial_name_VSPHERE-WITHOUT-NSX": "vSphere",
  "dedicatedCloud_datacenters_commercial_name_VSPHERE-VROPS-WITHOUT-NSX": "vSphere com vROps",
  "dedicatedCloud_datacenters_commercial_name_NSX-T": "NSX",
  "dedicatedCloud_datacenters_commercial_name_NSX-T-HDS": "NSX HDS",
  "dedicatedCloud_datacenters_commercial_name_NSX-T-HIPAA": "NSX HIPAA",
  "dedicatedCloud_datacenters_commercial_name_NSX-T-PCIDSS": "NSX PCI DSS",
  "dedicatedCloud_datacenters_commercial_name_NSX-T-VROPS": "NSX com vROps",
  "dedicatedCloud_datacenters_commercial_name_NSX-T-NSX": "NSX",
  "dedicatedCloud_datacenters_commercial_name_NSX-T-NSX-VROPS": "NSX com vROps",
  "dedicatedCloud_datacenters_commercial_name_NSX-T-UNKNOWN": "NSX",
  "dedicatedCloud_datacenters_commercial_name_NSX-T-DEFAULT": "NSX",
  "dedicatedCloud_datacenters_commercial_name_NSX-T-WITHOUT-NSX": "NSX",
  "dedicatedCloud_datacenters_commercial_name_NSX-T-VROPS-WITHOUT-NSX": "NSX com vROps",
<<<<<<< HEAD
  "dedicatedCloud_datacenters_migration_banner": "Descontinuação do componente VMware NSX-V: para mais informações, <a href=\"{{href}}\" target=\"_blank\">consulte os nossos guias</a> sobre migração."
=======
  "dedicatedCloud_datacenters_migration_banner_first": "Fim de vida do componente VMware NSX-V a 15 de janeiro de 2024: consulte o e-mail enviado em julho/agosto de 2023 para conhecer as modalidades de migração. Para mais pormenores técnicos, <a href=\"{{href}}\" target=\"_blank\">consulte os nossos manuais</a>.",
  "dedicatedCloud_datacenters_migration_banner_second": "DESATIVAÇÃO IMINENTE do componente VMware NSX-V, a 15 de janeiro de 2024. Consulte <a href=\"{{href}}\" target=\"_blank\">os nossos manuais de migração</a> para obter mais informações.",
  "dedicatedCloud_datacenters_cluster": "Tamanho do cluster",
  "dedicatedCloud_datacenters_edges": "Número de NSX Edges"
>>>>>>> 561556b2
}<|MERGE_RESOLUTION|>--- conflicted
+++ resolved
@@ -82,12 +82,8 @@
   "dedicatedCloud_datacenters_commercial_name_NSX-T-DEFAULT": "NSX",
   "dedicatedCloud_datacenters_commercial_name_NSX-T-WITHOUT-NSX": "NSX",
   "dedicatedCloud_datacenters_commercial_name_NSX-T-VROPS-WITHOUT-NSX": "NSX com vROps",
-<<<<<<< HEAD
-  "dedicatedCloud_datacenters_migration_banner": "Descontinuação do componente VMware NSX-V: para mais informações, <a href=\"{{href}}\" target=\"_blank\">consulte os nossos guias</a> sobre migração."
-=======
   "dedicatedCloud_datacenters_migration_banner_first": "Fim de vida do componente VMware NSX-V a 15 de janeiro de 2024: consulte o e-mail enviado em julho/agosto de 2023 para conhecer as modalidades de migração. Para mais pormenores técnicos, <a href=\"{{href}}\" target=\"_blank\">consulte os nossos manuais</a>.",
   "dedicatedCloud_datacenters_migration_banner_second": "DESATIVAÇÃO IMINENTE do componente VMware NSX-V, a 15 de janeiro de 2024. Consulte <a href=\"{{href}}\" target=\"_blank\">os nossos manuais de migração</a> para obter mais informações.",
   "dedicatedCloud_datacenters_cluster": "Tamanho do cluster",
   "dedicatedCloud_datacenters_edges": "Número de NSX Edges"
->>>>>>> 561556b2
 }