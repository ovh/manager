--- conflicted
+++ resolved
@@ -50,10 +50,6 @@
     this.IP_AGORA = IP_AGORA;
     this.ADDITIONAL_IP = ADDITIONAL_IP;
     this.BLOCK_ADDITIONAL_IP = BLOCK_ADDITIONAL_IP;
-<<<<<<< HEAD
-    this.TRACKING_HIT = TRACKING_HIT;
-=======
->>>>>>> a85411a7
     this.ovhSubsidiary = coreConfig.getUser().ovhSubsidiary;
   }
 
