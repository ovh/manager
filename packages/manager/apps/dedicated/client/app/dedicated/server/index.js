--- conflicted
+++ resolved
@@ -1,10 +1,6 @@
 import angular from 'angular';
-<<<<<<< HEAD
-=======
 
-import ovhManagerIncidentBanner from '@ovh-ux/manager-incident-banner';
 import '@ovh-ux/ng-translate-async-loader';
->>>>>>> b7dc5518
 import '@uirouter/angularjs';
 import 'oclazyload';
 
@@ -52,7 +48,6 @@
         );
       });
 
-<<<<<<< HEAD
       $urlRouterProvider.when(/^\/configuration\/servers/, () => {
         window.location.href = window.location.href.replace(
           '/configuration/servers',
@@ -61,52 +56,6 @@
       });
     },
   )
-=======
-angular
-  .module(moduleName, [
-    bandwidth,
-    dashboard,
-    install,
-    interfaces,
-    monitoring,
-    'oui',
-    ovhManagerIncidentBanner,
-    'pascalprecht.translate',
-    servers,
-    task,
-    'ui.router',
-  ])
-  .component('dedicatedServer', component)
-  .config(routing)
-  .service('Server', service)
-  .service('BandwidthVrackOrderService', bandwidthVrackOrderService)
-  .service('DedicatedServerFeatureAvailability', featureAvailability)
-  .constant('FIREWALL_RULE_ACTIONS', {
-    ALLOW: 'PERMIT',
-    DENY: 'DENY',
-  })
-  .constant('FIREWALL_RULE_PROTOCOLS', {
-    IPV_4: 'IPv4',
-    UDP: 'UDP',
-    TCP: 'TCP',
-    ICMP: 'ICMP',
-  })
-  .constant('FIREWALL_STATUSES', {
-    ACTIVATED: 'ACTIVATED',
-    DEACTIVATED: 'DEACTIVATED',
-    NOT_CONFIGURED: 'NOT_CONFIGURED',
-  })
-  .constant('MITIGATION_STATUSES', {
-    ACTIVATED: 'ACTIVATED',
-    AUTO: 'AUTO',
-    FORCED: 'FORCED',
-  })
-  .constant('STATISTICS_SCALE', {
-    TENSECS: '_10_S',
-    ONEMIN: '_1_M',
-    FIVEMINS: '_5_M',
-  })
->>>>>>> b7dc5518
   .run(/* @ngTranslationsInject:json ./translations */);
 
 export default moduleName;