{
  "name": "@ovh-ux/manager-dedicated",
  "version": "16.20.0",
  "private": true,
  "description": "OVHcloud Dedicated control panel.",
  "repository": {
    "type": "git",
    "url": "git+https://github.com/ovh/manager.git",
    "directory": "packages/manager/apps/dedicated"
  },
  "license": "BSD-3-Clause",
  "author": "OVH SAS",
  "scripts": {
    "build": "webpack --env.production",
    "dev": "webpack-dev-server",
    "dev:watch": "yarn run dev",
    "start": "lerna exec --stream --scope='@ovh-ux/manager-dedicated' --include-dependencies -- npm run build --if-present",
    "start:dev": "lerna exec --stream --scope='@ovh-ux/manager-dedicated' --include-dependencies -- npm run dev --if-present",
    "start:watch": "lerna exec --stream --parallel --scope='@ovh-ux/manager-dedicated' --include-dependencies -- npm run dev:watch --if-present"
  },
  "dependencies": {
    "@ovh-ux/manager-account-migration": "^0.0.0 || ^1.0.0",
    "@ovh-ux/manager-account-sidebar": "^2.0.0 || ^3.0.0",
    "@ovh-ux/manager-advices": "^0.0.0 || ^1.0.0",
    "@ovh-ux/manager-at-internet-configuration": "^0.0.0 || ^1.0.0",
    "@ovh-ux/manager-banner": "^1.1.3",
    "@ovh-ux/manager-beta-preference": "^1.0.0",
    "@ovh-ux/manager-billing": "^1.0.0 || ^2.0.0",
    "@ovh-ux/manager-catalog-price": "^1.0.1",
    "@ovh-ux/manager-cda": "^0.0.0 || ^1.0.0",
    "@ovh-ux/manager-cloud-connect": "^1.0.0",
    "@ovh-ux/manager-cloud-styles": "^0.4.0 || ^1.0.0",
<<<<<<< HEAD
    "@ovh-ux/manager-config": "^5.0.0 || ^6.0.0",
    "@ovh-ux/manager-core": "^12.0.0 || ^13.0.0",
=======
    "@ovh-ux/manager-config": "^4.0.0 || ^5.0.0",
    "@ovh-ux/manager-cookie-policy": "^0.0.0 || ^1.0.0",
    "@ovh-ux/manager-core": "^11.0.0 || ^12.0.0",
>>>>>>> 56a8b1ba
    "@ovh-ux/manager-dbaas-logs": "^0.0.0 || ^1.0.0",
    "@ovh-ux/manager-enterprise-cloud-database": "^0.2.0 || ^1.0.0",
    "@ovh-ux/manager-error-page": "^1.0.0 || ^2.0.0",
    "@ovh-ux/manager-exchange": "^1.0.0 || ^2.0.0",
    "@ovh-ux/manager-filters": "^0.1.0 || ^1.0.0",
    "@ovh-ux/manager-incident-banner": "^1.0.0",
    "@ovh-ux/manager-iplb": "^0.4.0 || ^1.0.0",
    "@ovh-ux/manager-metrics": "^0.0.0 || ^1.0.0",
    "@ovh-ux/manager-models": "^1.0.0",
    "@ovh-ux/manager-nasha": "^1.0.0 || ^2.0.0",
    "@ovh-ux/manager-navbar": "^4.0.0 || ^5.0.0",
    "@ovh-ux/manager-ng-layout-helpers": "^1.0.1 || ^2.0.0",
    "@ovh-ux/manager-notifications-sidebar": "^0.0.0 || ^1.0.0",
    "@ovh-ux/manager-preloader": "^1.0.0",
    "@ovh-ux/manager-server-sidebar": "^2.0.0 || ^3.0.0",
    "@ovh-ux/manager-support": "^0.6.0 || ^0.7.0 || ^1.0.0",
    "@ovh-ux/manager-veeam-cloud-connect": "^1.0.0 || ^2.0.0",
    "@ovh-ux/manager-veeam-enterprise": "^0.3.0 || ^1.0.0",
    "@ovh-ux/manager-vps": "^1.0.0 || ^2.0.0",
    "@ovh-ux/manager-vrack": "^0.7.0 || ^1.0.0",
    "@ovh-ux/mfa-enrollment": "^1.0.0 || ^2.0.0",
    "@ovh-ux/ng-at-internet": "^5.6.0",
    "@ovh-ux/ng-at-internet-ui-router-plugin": "^3.1.1",
    "@ovh-ux/ng-ovh-actions-menu": "^5.0.8",
    "@ovh-ux/ng-ovh-api-wrappers": "^4.0.8",
    "@ovh-ux/ng-ovh-browser-alert": "^2.0.1",
    "@ovh-ux/ng-ovh-cloud-universe-components": "^2.0.0",
    "@ovh-ux/ng-ovh-contacts": "^4.0.3",
    "@ovh-ux/ng-ovh-contracts": "^4.0.3",
    "@ovh-ux/ng-ovh-doc-url": "^2.0.1",
    "@ovh-ux/ng-ovh-export-csv": "^2.0.1",
    "@ovh-ux/ng-ovh-feature-flipping": "^1.0.2",
    "@ovh-ux/ng-ovh-http": "^5.0.1",
    "@ovh-ux/ng-ovh-jquery-ui-draggable": "^2.0.1",
    "@ovh-ux/ng-ovh-order-tracking": "^1.1.1",
    "@ovh-ux/ng-ovh-otrs": "^9.2.0",
    "@ovh-ux/ng-ovh-payment-method": "^8.1.0",
    "@ovh-ux/ng-ovh-proxy-request": "^2.0.1",
    "@ovh-ux/ng-ovh-request-tagger": "^1.1.0",
    "@ovh-ux/ng-ovh-responsive-popover": "^5.0.3",
    "@ovh-ux/ng-ovh-sidebar-menu": "^10.1.1",
    "@ovh-ux/ng-ovh-sso-auth": "^4.4.0",
    "@ovh-ux/ng-ovh-sso-auth-modal-plugin": "^4.0.2",
    "@ovh-ux/ng-ovh-swimming-poll": "^5.0.2",
    "@ovh-ux/ng-ovh-toaster": "^2.0.1",
    "@ovh-ux/ng-ovh-user-pref": "^2.0.1",
    "@ovh-ux/ng-ovh-utils": "^14.0.13",
    "@ovh-ux/ng-ovh-web-universe-components": "^8.0.0 || ^9.0.0",
    "@ovh-ux/ng-pagination-front": "^10.0.2",
    "@ovh-ux/ng-q-allsettled": "^2.0.1",
    "@ovh-ux/ng-tail-logs": "^2.0.4",
    "@ovh-ux/ng-translate-async-loader": "^2.1.1",
    "@ovh-ux/ng-ui-router-breadcrumb": "^1.1.3",
    "@ovh-ux/ng-ui-router-layout": "^4.0.2",
    "@ovh-ux/ng-ui-router-line-progress": "^1.2.4",
    "@ovh-ux/ufrontend": "^1.1.3 || ^2.0.0",
    "@ovh-ux/ui-kit": "^4.5.0",
    "@uirouter/angularjs": "^1.0.23",
    "angular": "1.7.x",
    "angular-aria": "1.7.x",
    "angular-chart.js": "^1.1.1",
    "angular-cookies": "1.7.x",
    "angular-dynamic-locale": "~0.1.27",
    "angular-i18n": "1.7.x",
    "angular-messages": "1.7.x",
    "angular-qr": "^0.2.3",
    "angular-resource": "1.7.x",
    "angular-route": "1.7.x",
    "angular-sanitize": "1.7.x",
    "angular-translate": "^2.17.0",
    "angular-translate-loader-pluggable": "^1.3.1",
    "angular-ui-bootstrap": "1.3.3",
    "angular-ui-utils": "angular-ui/ui-utils#0.2.3",
    "angular-ui-validate": "angular-ui/ui-validate#~1.2.2",
    "angular-websocket": "^2.0.1",
    "angular-xeditable": "^0.9.0",
    "angularjs-scroll-glue": "^2.2.0",
    "animate.css": "^3.7.2",
    "bloodhound-js": "^1.2.3",
    "bootstrap": "~3.3.7",
    "bootstrap4": "twbs/bootstrap#v4.0.0",
    "chart.js": "^2.7.1",
    "chartjs-plugin-zoom": "^0.6.6",
    "ckeditor": "^4.7.2",
    "clipboard": "^2.0.4",
    "components-jqueryui": "^1.12.1",
    "core-js": "^3.6.5",
    "es6-shim": "~0.35.3",
    "filesize": "^3.6.1",
    "flag-icon-css": "^3.4.2",
    "flatpickr": "^4.6.3",
    "font-awesome": "~4.7.0",
    "international-phone-number": "mareczek/international-phone-number#^0.0.16",
    "ipaddr.js": "^1.6.0",
    "jquery": "^2.1.3",
    "jquery.scrollto": "^1.4.13",
    "jsurl": "^0.1.4",
    "lodash": "^4.17.15",
    "matchmedia-ng": "^1.0.8",
    "messenger": "HubSpot/messenger#~1.4.1",
    "microplugin": "^0.0.3",
    "moment": "^2.24.0",
    "ng-ckeditor": "^2.0.5",
    "ng-slide-down": "TheRusskiy/ng-slide-down#^1.0.0",
    "oclazyload": "^1.1.0",
    "office-ui-fabric-core": "^11.0.0",
    "ovh-api-services": "^11.1.1",
    "ovh-manager-webfont": "^1.2.0",
    "ovh-ui-kit-bs": "^4.2.0",
    "popper.js": "^1.16.1",
    "punycode": "^1.4.1",
    "randexp": "fent/randexp.js#~0.4.0",
    "regenerator-runtime": "^0.13.7",
    "u2f-api-polyfill": "^0.4.3",
    "ui-select": "^0.19.8",
    "urijs": "^1.19.1",
    "validator": "^3.39.0",
    "whatwg-fetch": "^3.5.0"
  },
  "devDependencies": {
    "@ovh-ux/manager-webpack-config": "^3.1.1 || ^4.0.0",
    "eslint-plugin-angular": "^4.0.1",
    "glob": "^7.1.4",
    "webpack": "^4.44.2",
    "webpack-merge": "^4.2.2"
  }
}<|MERGE_RESOLUTION|>--- conflicted
+++ resolved
@@ -30,14 +30,9 @@
     "@ovh-ux/manager-cda": "^0.0.0 || ^1.0.0",
     "@ovh-ux/manager-cloud-connect": "^1.0.0",
     "@ovh-ux/manager-cloud-styles": "^0.4.0 || ^1.0.0",
-<<<<<<< HEAD
     "@ovh-ux/manager-config": "^5.0.0 || ^6.0.0",
+    "@ovh-ux/manager-cookie-policy": "^0.0.0 || ^1.0.0",
     "@ovh-ux/manager-core": "^12.0.0 || ^13.0.0",
-=======
-    "@ovh-ux/manager-config": "^4.0.0 || ^5.0.0",
-    "@ovh-ux/manager-cookie-policy": "^0.0.0 || ^1.0.0",
-    "@ovh-ux/manager-core": "^11.0.0 || ^12.0.0",
->>>>>>> 56a8b1ba
     "@ovh-ux/manager-dbaas-logs": "^0.0.0 || ^1.0.0",
     "@ovh-ux/manager-enterprise-cloud-database": "^0.2.0 || ^1.0.0",
     "@ovh-ux/manager-error-page": "^1.0.0 || ^2.0.0",
