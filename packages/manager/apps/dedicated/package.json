{
  "name": "@ovh-ux/manager-dedicated",
  "version": "10.25.0",
  "private": true,
  "description": "OVH Control Panel Dedicated UI",
  "keywords": [
    "account",
    "cdn",
    "contracts",
    "control",
    "dedicated",
    "dedicatedCloud",
    "license",
    "ovh",
    "panel"
  ],
  "license": "BSD-3-Clause",
  "author": "OVH SAS",
  "scripts": {
    "build": "yarn build:eu && yarn build:ca && yarn build:us",
    "build:ca": "webpack --env.production --env.region=\"CA\" && mv dist dist-CA",
    "build:eu": "webpack --env.production && mv dist dist-EU",
    "build:us": "webpack --env.production --env.region=\"US\" && mv dist dist-US",
    "dev": "webpack-dev-server",
    "dev:watch": "yarn run dev",
    "start": "lerna exec --stream --scope='@ovh-ux/manager-dedicated' --include-filtered-dependencies -- npm run build --if-present",
    "start:dev": "lerna exec --stream --scope='@ovh-ux/manager-dedicated' --include-filtered-dependencies -- npm run dev --if-present",
    "start:watch": "lerna exec --stream --parallel --scope='@ovh-ux/manager-dedicated' --include-filtered-dependencies -- npm run dev:watch --if-present"
  },
  "dependencies": {
    "@bower_components/angular-ui-utils": "angular-ui/ui-utils#~0.2.3",
    "@ovh-ux/manager-banner": "^1.1.0",
    "@ovh-ux/manager-config": "^0.3.0",
    "@ovh-ux/manager-core": "^7.1.2",
    "@ovh-ux/manager-exchange": "^1.0.0",
    "@ovh-ux/manager-navbar": "^2.0.0",
    "@ovh-ux/manager-server-sidebar": "^0.6.0",
    "@ovh-ux/ng-at-internet": "^4.0.2",
    "@ovh-ux/ng-at-internet-ui-router-plugin": "^2.0.2",
    "@ovh-ux/ng-ovh-actions-menu": "^5.0.2",
    "@ovh-ux/ng-ovh-api-wrappers": "^4.0.4",
    "@ovh-ux/ng-ovh-chatbot": "^2.0.1",
    "@ovh-ux/ng-ovh-cloud-universe-components": "^1.3.1",
    "@ovh-ux/ng-ovh-contacts": "^1.0.1",
    "@ovh-ux/ng-ovh-export-csv": "^1.0.1",
    "@ovh-ux/ng-ovh-http": "^4.0.2",
    "@ovh-ux/ng-ovh-jquery-ui-draggable": "^1.0.0",
<<<<<<< HEAD
    "@ovh-ux/ng-ovh-otrs": "^9.0.1",
    "@ovh-ux/ng-ovh-payment-method": "^3.3.0",
=======
    "@ovh-ux/ng-ovh-otrs": "7.1.11",
    "@ovh-ux/ng-ovh-payment-method": "^4.1.0",
>>>>>>> 9c1c8407
    "@ovh-ux/ng-ovh-proxy-request": "^1.0.0-beta.0",
    "@ovh-ux/ng-ovh-request-tagger": "^1.0.0",
    "@ovh-ux/ng-ovh-responsive-popover": "^5.0.0-beta.0",
    "@ovh-ux/ng-ovh-sidebar-menu": "^8.4.0",
    "@ovh-ux/ng-ovh-sso-auth": "^4.2.2",
    "@ovh-ux/ng-ovh-sso-auth-modal-plugin": "^3.0.1",
    "@ovh-ux/ng-ovh-swimming-poll": "^4.0.0",
    "@ovh-ux/ng-ovh-toaster": "^1.0.2",
    "@ovh-ux/ng-ovh-user-pref": "^1.0.0",
    "@ovh-ux/ng-ovh-utils": "^14.0.5",
    "@ovh-ux/ng-ovh-web-universe-components": "^7.1.0",
    "@ovh-ux/ng-pagination-front": "^8.0.0-alpha.0",
    "@ovh-ux/ng-q-allsettled": "^1.0.0-alpha.0",
    "@ovh-ux/ng-tail-logs": "^2.0.0-beta.1",
    "@ovh-ux/ng-translate-async-loader": "^2.0.2",
    "@ovh-ux/ng-ui-router-line-progress": "^1.0.0",
    "@ovh-ux/ng-uirouter-layout": "^1.2.1",
    "@ovh-ux/ng-uirouter-line-progress": "^0.1.0",
    "@uirouter/angularjs": "^1.0.22",
    "angular": "1.7.x",
    "angular-aria": "1.7.x",
    "angular-chart.js": "^1.1.1",
    "angular-cookies": "1.7.x",
    "angular-dynamic-locale": "~0.1.27",
    "angular-i18n": "1.7.x",
    "angular-messages": "1.7.x",
    "angular-qr": "^0.2.3",
    "angular-resource": "1.7.x",
    "angular-route": "1.7.x",
    "angular-sanitize": "1.7.x",
    "angular-translate": "^2.17.0",
    "angular-translate-loader-pluggable": "^1.3.1",
    "angular-ui-bootstrap": "1.3.3",
    "angular-ui-validate": "angular-ui/ui-validate#~1.2.2",
    "angular-xeditable": "^0.9.0",
    "angularjs-scroll-glue": "^2.2.0",
    "animate.css": "^3.7.2",
    "babel-polyfill": "^6.26.0",
    "bootstrap": "~3.3.7",
    "bootstrap4": "twbs/bootstrap#v4.0.0",
    "chart.js": "^2.7.1",
    "chartjs-plugin-zoom": "^0.6.6",
    "ckeditor": "^4.7.2",
    "components-jqueryui": "^1.12.1",
    "d3": "^5.9.7",
    "df-tab-menu": "^0.3.1",
    "es6-shim": "~0.35.3",
    "filesize": "^3.6.1",
    "flag-icon-css": "^3.2.1",
    "flatpickr": "^4.5.0",
    "font-awesome": "~4.7.0",
    "international-phone-number": "mareczek/international-phone-number#^0.0.16",
    "intl-tel-input": "~5.1.0",
    "ipaddr.js": "^1.6.0",
    "jquery": "^2.1.3",
    "jquery.cookie": "^1.4.1",
    "jquery.scrollto": "^1.4.13",
    "jsurl": "^0.1.4",
    "justgage": "^1.2.2",
    "lodash": "^4.17.15",
    "matchmedia-ng": "^1.0.8",
    "messenger": "HubSpot/messenger#~1.4.1",
    "microplugin": "^0.0.3",
    "moment": "^2.20.1",
    "ng-ckeditor": "^2.0.5",
    "ng-slide-down": "TheRusskiy/ng-slide-down#^1.0.0",
    "office-ui-fabric-react": "^4.35.2",
    "ovh-angular-browser-alert": "ovh-ux/ovh-angular-browser-alert#^1.0.0",
    "ovh-angular-responsive-tabs": "^4.0.0",
    "ovh-api-services": "^9.12.0",
    "ovh-manager-webfont": "^1.2.0",
    "ovh-ui-angular": "^3.8.1",
    "ovh-ui-kit": "^2.34.1",
    "ovh-ui-kit-bs": "^2.1.2",
    "punycode": "^2.1.1",
    "qrcode.js": "janantala/qrcode.js#~1.0.x",
    "randexp": "fent/randexp.js#~0.4.0",
    "raphael": "^2.2.8",
    "u2f-api-polyfill": "^0.4.3",
    "ui-select": "^0.19.8",
    "ui-utils": "angular-ui/ui-utils#~0.2.3",
    "urijs": "^1.19.1",
    "validator": "^3.39.0"
  },
  "devDependencies": {
    "@ovh-ux/manager-webpack-config": "^3.1.1",
    "eslint-plugin-angular": "^4.0.1",
    "glob": "^7.1.4",
    "webpack": "^4.36.1",
    "webpack-merge": "^4.2.1"
  },
  "engines": {
    "node": ">=8",
    "yarn": ">= 1.0.0"
  }
}<|MERGE_RESOLUTION|>--- conflicted
+++ resolved
@@ -45,13 +45,8 @@
     "@ovh-ux/ng-ovh-export-csv": "^1.0.1",
     "@ovh-ux/ng-ovh-http": "^4.0.2",
     "@ovh-ux/ng-ovh-jquery-ui-draggable": "^1.0.0",
-<<<<<<< HEAD
     "@ovh-ux/ng-ovh-otrs": "^9.0.1",
-    "@ovh-ux/ng-ovh-payment-method": "^3.3.0",
-=======
-    "@ovh-ux/ng-ovh-otrs": "7.1.11",
     "@ovh-ux/ng-ovh-payment-method": "^4.1.0",
->>>>>>> 9c1c8407
     "@ovh-ux/ng-ovh-proxy-request": "^1.0.0-beta.0",
     "@ovh-ux/ng-ovh-request-tagger": "^1.0.0",
     "@ovh-ux/ng-ovh-responsive-popover": "^5.0.0-beta.0",
