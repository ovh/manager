--- conflicted
+++ resolved
@@ -26,13 +26,8 @@
     "angular-translate": "^2.18.1",
     "bootstrap4": "twbs/bootstrap#v4.0.0",
     "lodash": "^4.17.15",
-<<<<<<< HEAD
-    "ovh-ui-angular": "^3.9.3",
-    "ovh-ui-kit": "^2.34.3"
-=======
     "ovh-ui-angular": "^3.9.4",
     "ovh-ui-kit": "^2.35.2"
->>>>>>> b15cb8d3
   },
   "devDependencies": {
     "@ovh-ux/manager-webpack-config": "^3.0.7",
