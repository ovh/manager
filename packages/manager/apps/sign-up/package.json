--- conflicted
+++ resolved
@@ -26,11 +26,7 @@
     "angular-translate": "^2.18.1",
     "bootstrap4": "twbs/bootstrap#v4.0.0",
     "lodash": "^4.17.15",
-<<<<<<< HEAD
-    "ovh-ui-angular": "^3.9.6",
-=======
     "ovh-ui-angular": "^3.9.9",
->>>>>>> 9a3a6bf1
     "ovh-ui-kit": "^2.35.2"
   },
   "devDependencies": {
