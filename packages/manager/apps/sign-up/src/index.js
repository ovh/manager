--- conflicted
+++ resolved
@@ -45,12 +45,8 @@
       'ui.router',
       'ngSanitize',
       'pascalprecht.translate',
-<<<<<<< HEAD
       registerCoreModule(environment),
-=======
-      ovhManagerCore,
       ovhManagerCookiePolicy,
->>>>>>> 56a8b1ba
       ovhManagerAtInternetConfiguration,
       ngAtInternet,
       ngAtInternetUiRouterPlugin,
