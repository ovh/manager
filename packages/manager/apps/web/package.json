--- conflicted
+++ resolved
@@ -110,11 +110,7 @@
     "ng-ckeditor": "^2.0.5",
     "ng-slide-down": "TheRusskiy/ng-slide-down#^1.0.0",
     "office-ui-fabric-react": "^4.35.2",
-<<<<<<< HEAD
-    "ovh-api-services": "^9.20.0",
-=======
     "ovh-api-services": "^9.22.0",
->>>>>>> 1e72016e
     "ovh-manager-webfont": "ovh-ux/ovh-manager-webfont#^1.0.1",
     "ovh-ui-angular": "^3.9.5",
     "ovh-ui-kit": "^2.35.2",
