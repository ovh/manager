--- conflicted
+++ resolved
@@ -39,10 +39,6 @@
 import config from './config/config';
 import orderCatalogPrice from './components/manager-order-catalog-price';
 import orderContracts from './components/manager-order-contracts';
-<<<<<<< HEAD
-import orderPaymentMeans from './components/manager-order-payment-means';
-=======
->>>>>>> 7eed6216
 import orderService from './components/manager-order-service/manager-order-service.service';
 
 import domain from './domain';
@@ -118,10 +114,6 @@
     hosting,
     orderCatalogPrice,
     orderContracts,
-<<<<<<< HEAD
-    orderPaymentMeans,
-=======
->>>>>>> 7eed6216
     zone,
     hostingEmailActivateModule,
   ])
