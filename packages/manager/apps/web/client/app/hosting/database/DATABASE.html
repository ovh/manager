<div data-ng-controller="HostingTabDatabasesCtrl as $ctrl" ui-view>
    <div data-ovh-alert="{{alerts.main}}"></div>

    <div data-ng-if="$ctrl.isFreeHosting()">
        <p
            data-translate="hosting_dashboard_service_change_offer_explanation"
        ></p>
        <oui-button data-disabled>
            <span
                data-translate="hosting_tab_DATABASES_configuration_create_title_button"
            ></span>
        </oui-button>
        <a
            class="btn btn-link"
            data-translate="hosting_dashboard_service_change_offer"
            data-ui-sref="app.hosting.dashboard.upgrade({ productId: $ctrl.hosting.serviceName })"
            data-ng-click="$ctrl.onDatabaseChangeOfferClick()"
        ></a>
    </div>

    <div data-ng-if="!$ctrl.isFreeHosting()" class="mt-3">
        <div
            class="text-center"
            data-ng-if="$ctrl.loading.init || $ctrl.loading.orderCapabilities"
        >
            <oui-spinner data-size="l"></oui-spinner>
        </div>

        <div
            data-ng-if="!$ctrl.loading.init && !$ctrl.loading.orderCapabilities"
        >
            <oui-message data-type="info" data-dismissable>
                <p class="mb-0">
                    <span
                        class="d-inline-block align-middle"
                        data-translate="hosting_database_banner_quota_part_1"
                    ></span>
                    <a
                        class="d-inline-block align-middle oui-button oui-button_ghost oui-button_icon-right"
                        href="{{ :: $ctrl.bannerGuideLink }}"
                        target="_blank"
                        rel="noopener"
                    >
                        <span
                            data-translate="hosting_database_banner_quota_link"
                        ></span>
                        <span class="oui-icon oui-icon-arrow-right"></span>
                    </a>
                </p>
                <p data-translate="hosting_database_banner_quota_part_2"></p>
            </oui-message>

            <p
                data-translate="hosting_dashboard_service_change_offer_explanation_only_one"
                data-ng-if=":: !$ctrl.canCreateDatabase && $ctrl.isStarterOffer()"
            ></p>

            <div class="row mb-3">
                <div class="col-xs-6">
                    <div data-ng-if=":: $ctrl.isStarterOffer()">
                        <oui-button
                            data-disabled="!$ctrl.canCreateDatabase"
                            data-ng-click="$ctrl.onCreateDatabaseBtnClick()"
                        >
                            <span
                                data-translate="hosting_tab_DATABASES_configuration_create_title_button"
                            ></span>
                        </oui-button>
                        <a
                            class="btn btn-link"
                            data-translate="hosting_dashboard_service_change_offer"
                            data-ui-sref="app.hosting.dashboard.upgrade({ productId: $ctrl.hosting.serviceName })"
                            data-ng-click="$ctrl.onDatabaseChangeOfferClick()"
                            data-ng-if="!$ctrl.canCreateDatabase"
                        ></a>
                    </div>

                    <oui-action-menu
                        data-text="{{ 'common_actions' | translate }}"
                        data-ng-mousedown="$ctrl.onActionsMenuClick()"
                        data-ng-if=":: !$ctrl.isStarterOffer()"
                    >
                        <oui-action-menu-item
                            data-on-click="$ctrl.onCreateDatabaseClick()"
                            data-disabled="!$ctrl.canCreateDatabase"
                        >
                            <span
                                data-translate="hosting_tab_DATABASES_configuration_create_title_button"
                            ></span>
                        </oui-action-menu-item>
                        <oui-action-menu-item
                            data-ng-if="$ctrl.canOrderPublic"
                            data-ui-sref="app.hosting.dashboard.database.order-public({preselectDbCategory: 'starter'})"
                            data-on-click="$ctrl.onOrderDatabaseClick()"
                        >
                            <span
                                data-translate="hosting_tab_DATABASES_configuration_order_title_button_public"
                            ></span>
                        </oui-action-menu-item>
                        <oui-action-menu-item
                            data-ng-if="hosting.sqlPriveInfo.hasPrivateDatabaseToActivate"
                            data-ui-sref="app.hosting.dashboard.database.private-sql-activation"
                            data-on-click="$ctrl.onActivateWebCloudDatabaseClick()"
                        >
                            <span
                                data-translate="hosting_dashboard_service_privatesql_active_long"
                            ></span>
                        </oui-action-menu-item>
                        <oui-action-menu-item
                            data-ui-sref="app.hosting.dashboard.database.order-public({preselectDbCategory: 'private'})"
                            data-on-click="$ctrl.onOrderWebCloudDatabaseClick()"
                        >
                            <span
                                data-translate="hosting_tab_DATABASES_configuration_order_title_button_private"
                            ></span>
                        </oui-action-menu-item>
                    </oui-action-menu>
                </div>
                <div class="col-xs-6" data-ng-if="$ctrl.hasResult">
                    <form
                        class="form-inline d-md-flex justify-content-md-end"
                        name="searchDatabaseForm"
                    >
                        <div class="form-group">
                            <label
                                class="sr-only"
                                for="searchDatabase"
                                data-translate="common_search"
                            ></label>
                            <div class="input-group">
                                <input
                                    type="text"
                                    class="form-control"
                                    id="searchDatabase"
                                    name="searchDatabase"
                                    placeholder="{{:: 'hosting_tab_DOMAINS_search_placeholder' | translate }}"
                                    data-ng-change="$ctrl.loadDatabases()"
                                    data-ng-model="$ctrl.search.value"
                                    data-ng-model-options="{ debounce: 800 }"
                                />
                                <div
                                    class="input-group-btn"
                                    data-ng-if="$ctrl.search.value"
                                >
                                    <button
                                        class="btn btn-default"
                                        type="button"
                                        aria-label="{{ 'common_cancel' | translate }}"
                                        data-ng-disabled="$ctrl.loading.databases"
                                        data-ng-click="$ctrl.emptySearch()"
                                    >
                                        <span
                                            class="fa fa-times"
                                            aria-hidden="true"
                                        ></span>
                                    </button>
                                </div>
                                <span
                                    class="input-group-addon"
                                    data-ng-if="!$ctrl.search.value"
                                >
                                    <span
                                        class="fa fa-search"
                                        aria-hidden="true"
                                    ></span>
                                </span>
                            </div>
                        </div>
                    </form>
                </div>
<<<<<<< HEAD

                <div class="table-responsive">
                    <table class="table table-hover">
                        <thead>
                            <tr>
                                <th
                                    scope="col"
                                    data-translate="hosting_tab_DATABASES_table_header_name"
                                ></th>
                                <th
                                    scope="col"
                                    data-translate="hosting_tab_DATABASES_table_header_database_name"
                                ></th>
                                <th scope="col">
                                    <span
                                        data-translate="hosting_tab_DATABASES_table_header_server_address"
                                    ></span>
                                    <button
                                        type="button"
                                        class="oui-popover-button"
                                        data-uib-tooltip="{{:: 'hosting_tab_DATABASES_table_header_server_address_tooltip' | translate }}"
                                        data-tooltip-append-to-body="true"
                                        data-tooltip-placement="right"
                                    ></button>
                                </th>
                                <th
                                    scope="col"
                                    data-translate="hosting_tab_DATABASES_table_header_size"
                                    data-ng-if="!hosting.isCloudWeb"
                                ></th>
                                <th
                                    scope="col"
                                    data-translate="hosting_tab_DATABASES_table_header_server"
                                ></th>
                                <th
                                    class="text-center"
                                    scope="col"
                                    data-translate="hosting_tab_DATABASES_table_header_state"
                                ></th>
                                <th
                                    class="text-center"
                                    scope="col"
                                    data-translate="hosting_tab_DATABASES_table_header_backup"
                                ></th>
                                <th class="min-width text-right" scope="col">
                                    <button
                                        class="btn btn-icon"
                                        type="button"
                                        title="{{ 'refresh' | translate }}"
                                        data-ng-click="$ctrl.loadDatabases()"
                                        data-ng-disabled="$ctrl.loading.databases"
                                    >
                                        <span
                                            class="fa fa-refresh"
                                            aria-hidden="true"
                                        ></span>
                                    </button>
                                </th>
                            </tr>
                        </thead>

                        <tbody data-ng-if="$ctrl.loading.databases">
                            <tr>
                                <td class="text-center" colspan="8">
                                    <oui-spinner></oui-spinner>
                                </td>
                            </tr>
                        </tbody>

                        <tbody
                            data-ng-if="!$ctrl.loading.databases && !$ctrl.databases.details.length"
                        >
                            <tr>
                                <td
                                    class="text-center"
                                    colspan="8"
                                    data-translate="table_search_noresult"
                                ></td>
                            </tr>
                        </tbody>

                        <tbody data-ng-if="!$ctrl.loading.databases">
                            <tr
                                data-ng-repeat="element in $ctrl.databases.details track by $index"
                            >
                                <th
                                    scope="row"
                                    data-ng-bind="element.user"
                                ></th>
                                <td data-ng-bind="element.user"></td>
                                <td
                                    class="word-break"
                                    data-ng-bind="element.name"
                                ></td>
                                <td data-ng-if="!hosting.isCloudWeb">
                                    <div
                                        data-ng-if="element.server !== 'local' && !element.quotaCalculating"
                                    >
                                        <div
                                            class="oui-progress m-0"
                                            style="min-width:200px"
                                            data-ng-class="{
                                            'oui-progress_success': element.quotaPercent < 70,
                                            'oui-progress_warning': element.quotaPercent >= 70 && element.quotaPercent < 90,
                                            'oui-progress_error': element.quotaPercent >= 90
                                        }"
                                        >
                                            <div
                                                class="oui-progress__bar oui-progress__bar_text-left"
                                                role="progressbar"
                                                aria-valuemin="0"
                                                aria-valuemax="100"
                                                aria-valuenow="{{element.quotaPercent}}"
                                                data-ng-class="{
                                                'oui-progress__bar_success': element.quotaPercent < 70,
                                                'oui-progress__bar_warning': element.quotaPercent >= 70 && element.quotaPercent < 90,
                                                'oui-progress__bar_error': element.quotaPercent >= 90
                                            }"
                                                data-ng-style="{'width': element.quotaPercent + '%'}"
                                            >
                                                <span
                                                    class="oui-progress__label"
                                                    data-ng-bind="element.quotaUsed.asText"
                                                ></span>
                                            </div>
                                        </div>
                                    </div>
=======
            </div>
            <div class="table-responsive" data-ng-if="$ctrl.hasResult">
                <table class="table table-hover">
                    <thead>
                        <tr>
                            <th
                                scope="col"
                                data-translate="hosting_tab_DATABASES_table_header_name"
                            ></th>
                            <th
                                scope="col"
                                data-translate="hosting_tab_DATABASES_table_header_database_name"
                            ></th>
                            <th scope="col">
                                <span
                                    data-translate="hosting_tab_DATABASES_table_header_server_address"
                                ></span>
                                <button
                                    type="button"
                                    class="oui-popover-button"
                                    data-uib-tooltip="{{:: 'hosting_tab_DATABASES_table_header_server_address_tooltip' | translate }}"
                                    data-tooltip-append-to-body="true"
                                    data-tooltip-placement="right"
                                ></button>
                            </th>
                            <th
                                scope="col"
                                data-translate="hosting_tab_DATABASES_table_header_size"
                                data-ng-if="!hosting.isCloudWeb"
                            ></th>
                            <th
                                scope="col"
                                data-translate="hosting_tab_DATABASES_table_header_server"
                            ></th>
                            <th
                                class="text-center"
                                scope="col"
                                data-translate="hosting_tab_DATABASES_table_header_state"
                            ></th>
                            <th
                                class="text-center"
                                scope="col"
                                data-translate="hosting_tab_DATABASES_table_header_backup"
                            ></th>
                            <th class="min-width text-right" scope="col">
                                <button
                                    class="btn btn-icon"
                                    type="button"
                                    title="{{ 'refresh' | translate }}"
                                    data-ng-click="$ctrl.loadDatabases()"
                                    data-ng-disabled="$ctrl.loading.databases"
                                >
                                    <span
                                        class="fa fa-refresh"
                                        aria-hidden="true"
                                    ></span>
                                </button>
                            </th>
                        </tr>
                    </thead>

                    <tbody data-ng-if="$ctrl.loading.databases">
                        <tr>
                            <td class="text-center" colspan="8">
                                <oui-spinner></oui-spinner>
                            </td>
                        </tr>
                    </tbody>

                    <tbody
                        data-ng-if="!$ctrl.loading.databases && !$ctrl.databases.details.length"
                    >
                        <tr>
                            <td
                                class="text-center"
                                colspan="8"
                                data-translate="table_search_noresult"
                            ></td>
                        </tr>
                    </tbody>

                    <tbody data-ng-if="!$ctrl.loading.databases">
                        <tr
                            data-ng-repeat="element in $ctrl.databases.details track by $index"
                        >
                            <th scope="row" data-ng-bind="element.user"></th>
                            <td data-ng-bind="element.user"></td>
                            <td
                                class="word-break"
                                data-ng-bind="element.name"
                            ></td>
                            <td data-ng-if="!hosting.isCloudWeb">
                                <div
                                    data-ng-if="element.server !== 'local' && !element.quotaCalculating"
                                >
                                    <div
                                        class="oui-progress m-0"
                                        style="min-width:200px"
                                        data-ng-class="{
                                        'oui-progress_success': element.quotaPercent < 70,
                                        'oui-progress_warning': element.quotaPercent >= 70 && element.quotaPercent < 90,
                                        'oui-progress_error': element.quotaPercent >= 90
                                    }"
                                    >
                                        <div
                                            class="oui-progress__bar oui-progress__bar_text-left"
                                            role="progressbar"
                                            aria-valuemin="0"
                                            aria-valuemax="100"
                                            aria-valuenow="{{element.quotaPercent}}"
                                            data-ng-class="{
                                            'oui-progress__bar_success': element.quotaPercent < 70,
                                            'oui-progress__bar_warning': element.quotaPercent >= 70 && element.quotaPercent < 90,
                                            'oui-progress__bar_error': element.quotaPercent >= 90
                                        }"
                                            data-ng-style="{'width': element.quotaPercent + '%'}"
                                        >
                                            <span
                                                class="oui-progress__label"
                                                data-ng-bind="element.quotaUsed.asText"
                                            ></span>
                                        </div>
                                    </div>
                                </div>
                                <span
                                    data-ng-bind="element.quotaUsed.cappedAsText"
                                    data-ng-if="element.server === 'local'"
                                ></span>
                                <div data-ng-if="element.quotaCalculating">
                                    <oui-spinner data-size="s"></oui-spinner>
>>>>>>> 7576587f
                                    <span
                                        data-ng-bind="element.quotaUsed.cappedAsText"
                                        data-ng-if="element.server === 'local'"
                                    ></span>
<<<<<<< HEAD
                                    <div data-ng-if="element.quotaCalculating">
                                        <oui-spinner
                                            data-size="s"
                                        ></oui-spinner>
                                        <span
                                            data-translate="hosting_tab_DATABASES_configuration_check_quota_calculating"
                                        ></span>
                                    </div>
                                </td>
                                <td>
                                    <span data-ng-bind="element.type"></span>
                                    <span
                                        data-ng-bind="'v' + $ctrl.constructor.formatVersion(element.version)"
                                        data-ng-if="element.version"
                                    ></span>
                                </td>
                                <td
                                    class="text-center"
                                    data-ng-bind="element.state"
                                ></td>
                                <td class="text-center">
                                    <span
                                        class="oui-badge"
                                        data-ng-class="{'oui-badge_success': element.dumpsCount > 0, 'oui-badge_info': element.dumpsCount <= 0}"
                                        data-ng-bind="element.dumpsCount"
                                    >
                                    </span>
                                    <button
                                        class="btn btn-icon"
                                        type="button"
                                        title="{{element.user}} {{:: 'hosting_tab_DATABASES_table_popover_dump_edit' | translate }}"
                                        data-ng-click="$ctrl.restoreDump(element)"
                                        data-ng-if="element.dumpsCount > 0"
                                    >
                                        <span
                                            class="fa fa-edit"
                                            aria-hidden="true"
                                        ></span>
                                    </button>
                                </td>
                                <td class="text-center">
                                    <oui-action-menu
                                        data-compact
                                        data-placement="end"
                                    >
                                        <oui-action-menu-item
                                            data-on-click="setAction('database/update-password/hosting-database-update-password', element.name)"
                                        >
                                            <span
                                                data-translate="hosting_tab_DATABASES_table_popover_update_password"
                                            ></span>
                                        </oui-action-menu-item>
                                        <oui-action-menu-item
                                            data-ng-if="element.type !== 'MONGODB'"
                                            data-on-click="setAction('database/dump/add/hosting-database-dump-add', element.name)"
                                        >
                                            <span
                                                data-translate="hosting_tab_DATABASES_table_popover_dump"
                                            ></span>
                                        </oui-action-menu-item>
                                        <oui-action-menu-item
                                            data-ng-if="element.type !== 'MONGODB'"
                                            data-on-click="$ctrl.restoreDump(element)"
                                        >
                                            <span
                                                data-translate="hosting_tab_DATABASES_table_popover_dump_restore"
                                            ></span>
                                        </oui-action-menu-item>
                                        <oui-action-menu-item
                                            data-ng-if="element.type === 'MYSQL'"
                                            data-on-click="setAction('database/import/hosting-database-import', element.name)"
                                        >
                                            <span
                                                data-translate="hosting_tab_DATABASES_table_popover_import"
                                            ></span>
                                        </oui-action-menu-item>
                                        <oui-action-menu-item
                                            data-ng-if="!hosting.isCloudWeb && element.type === 'MYSQL'"
                                            data-on-click="$ctrl.checkQuota(element)"
                                        >
                                            <span
                                                data-translate="hosting_tab_DATABASES_table_popover_check_quota"
                                            ></span>
                                        </oui-action-menu-item>
                                        <oui-action-menu-item
                                            data-ng-if="element.type === 'MYSQL' || element.type === 'MONGODB'"
                                            data-on-click="setAction('database/delete/hosting-database-delete', element.name)"
                                        >
                                            <span
                                                data-translate="hosting_tab_DATABASES_table_popover_delete"
                                            ></span>
                                        </oui-action-menu-item>
                                        <oui-action-menu-item
                                            data-ng-if="element.type === 'POSTGRESQL'"
                                            title="{{ 'hosting_tab_DATABASES_table_popover_new_window' | translate }}"
                                            data-ng-href="http://phppgadmin.ovh.net/"
                                            data-external
                                        >
                                            <span
                                                data-translate="hosting_tab_DATABASES_table_popover_phppgadmin"
                                            ></span>
                                        </oui-action-menu-item>
                                        <oui-action-menu-item
                                            data-ng-if="element.type === 'MYSQL'"
                                            title="{{ 'hosting_tab_DATABASES_table_popover_new_window' | translate }}"
                                            data-ng-href="{{ $ctrl.getPhpMyAdminUrl(element) }}"
                                            data-external
                                        >
                                            <span
                                                data-translate="hosting_tab_DATABASES_table_popover_phpmyadmin"
                                            ></span>
                                        </oui-action-menu-item>
                                    </oui-action-menu>
                                </td>
                            </tr>
                        </tbody>
                    </table>
                </div>
=======
                                </div>
                            </td>
                            <td>
                                <span data-ng-bind="element.type"></span>
                                <span
                                    data-ng-bind="'v' + $ctrl.constructor.formatVersion(element.version)"
                                    data-ng-if="element.version"
                                ></span>
                            </td>
                            <td
                                class="text-center"
                                data-ng-bind="element.state"
                            ></td>
                            <td class="text-center">
                                <span
                                    class="oui-badge"
                                    data-ng-class="{'oui-badge_success': element.dumpsCount > 0, 'oui-badge_info': element.dumpsCount <= 0}"
                                    data-ng-bind="element.dumpsCount"
                                >
                                </span>
                                <button
                                    class="btn btn-icon"
                                    type="button"
                                    title="{{element.user}} {{:: 'hosting_tab_DATABASES_table_popover_dump_edit' | translate }}"
                                    data-ng-click="$ctrl.restoreDump(element)"
                                    data-ng-if="element.dumpsCount > 0"
                                >
                                    <span
                                        class="fa fa-edit"
                                        aria-hidden="true"
                                    ></span>
                                </button>
                            </td>
                            <td class="text-center">
                                <oui-action-menu
                                    data-compact
                                    data-placement="end"
                                >
                                    <oui-action-menu-item
                                        data-on-click="setAction('database/update-password/hosting-database-update-password', element.name)"
                                    >
                                        <span
                                            data-translate="hosting_tab_DATABASES_table_popover_update_password"
                                        ></span>
                                    </oui-action-menu-item>
                                    <oui-action-menu-item
                                        data-ng-if="element.type !== 'MONGODB'"
                                        data-on-click="setAction('database/dump/add/hosting-database-dump-add', element.name)"
                                    >
                                        <span
                                            data-translate="hosting_tab_DATABASES_table_popover_dump"
                                        ></span>
                                    </oui-action-menu-item>
                                    <oui-action-menu-item
                                        data-ng-if="element.type !== 'MONGODB'"
                                        data-on-click="$ctrl.restoreDump(element)"
                                    >
                                        <span
                                            data-translate="hosting_tab_DATABASES_table_popover_dump_restore"
                                        ></span>
                                    </oui-action-menu-item>
                                    <oui-action-menu-item
                                        data-ng-if="element.type === 'MYSQL'"
                                        data-on-click="setAction('database/import/hosting-database-import', element.name)"
                                    >
                                        <span
                                            data-translate="hosting_tab_DATABASES_table_popover_import"
                                        ></span>
                                    </oui-action-menu-item>
                                    <oui-action-menu-item
                                        data-ng-if="!hosting.isCloudWeb && element.type === 'MYSQL'"
                                        data-on-click="$ctrl.checkQuota(element)"
                                    >
                                        <span
                                            data-translate="hosting_tab_DATABASES_table_popover_check_quota"
                                        ></span>
                                    </oui-action-menu-item>
                                    <oui-action-menu-item
                                        data-ng-if="element.type === 'MYSQL' || element.type === 'MONGODB'"
                                        data-on-click="setAction('database/delete/hosting-database-delete', element.name)"
                                    >
                                        <span
                                            data-translate="hosting_tab_DATABASES_table_popover_delete"
                                        ></span>
                                    </oui-action-menu-item>
                                    <oui-action-menu-item
                                        data-ng-if="element.type === 'POSTGRESQL'"
                                        title="{{ 'hosting_tab_DATABASES_table_popover_new_window' | translate }}"
                                        data-ng-href="http://phppgadmin.ovh.net/"
                                        data-external
                                    >
                                        <span
                                            data-translate="hosting_tab_DATABASES_table_popover_phppgadmin"
                                        ></span>
                                    </oui-action-menu-item>
                                    <oui-action-menu-item
                                        data-ng-if="element.type === 'MYSQL'"
                                        title="{{ 'hosting_tab_DATABASES_table_popover_new_window' | translate }}"
                                        data-ng-href="{{ $ctrl.getPhpMyAdminUrl(element) }}"
                                        data-external
                                    >
                                        <span
                                            data-translate="hosting_tab_DATABASES_table_popover_phpmyadmin"
                                        ></span>
                                    </oui-action-menu-item>
                                </oui-action-menu>
                            </td>
                        </tr>
                    </tbody>
                </table>
>>>>>>> 7576587f
            </div>
        </div>

        <div class="clearfix" data-ng-if="$ctrl.databases.ids">
            <div
                data-pagination-front
                data-items="$ctrl.databases.ids"
                data-paginated-items="$ctrl.databases.details"
                data-current-page="currentPage"
                data-nb-pages="nbPages"
                data-items-per-page="itemsPerPage"
                data-transform-item="$ctrl.transformItem(item)"
                data-on-transform-item-done="$ctrl.onTransformItemDone(items)"
                data-page-placeholder="{{ 'pagination_page' | translate: { current: currentPage, last: nbPages } }}"
                data-item-per-page-placeholder="{{ 'pagination_display' | translate }}"
                data-on-page-change="$ctrl.loading.databases = true"
                data-ng-show="!$ctrl.loading.init && $ctrl.hasResult"
            ></div>
        </div>
    </div>
</div>

<!-- <div data-ng-include="$ctrl.bddTemplate"></div> --><|MERGE_RESOLUTION|>--- conflicted
+++ resolved
@@ -168,135 +168,6 @@
                         </div>
                     </form>
                 </div>
-<<<<<<< HEAD
-
-                <div class="table-responsive">
-                    <table class="table table-hover">
-                        <thead>
-                            <tr>
-                                <th
-                                    scope="col"
-                                    data-translate="hosting_tab_DATABASES_table_header_name"
-                                ></th>
-                                <th
-                                    scope="col"
-                                    data-translate="hosting_tab_DATABASES_table_header_database_name"
-                                ></th>
-                                <th scope="col">
-                                    <span
-                                        data-translate="hosting_tab_DATABASES_table_header_server_address"
-                                    ></span>
-                                    <button
-                                        type="button"
-                                        class="oui-popover-button"
-                                        data-uib-tooltip="{{:: 'hosting_tab_DATABASES_table_header_server_address_tooltip' | translate }}"
-                                        data-tooltip-append-to-body="true"
-                                        data-tooltip-placement="right"
-                                    ></button>
-                                </th>
-                                <th
-                                    scope="col"
-                                    data-translate="hosting_tab_DATABASES_table_header_size"
-                                    data-ng-if="!hosting.isCloudWeb"
-                                ></th>
-                                <th
-                                    scope="col"
-                                    data-translate="hosting_tab_DATABASES_table_header_server"
-                                ></th>
-                                <th
-                                    class="text-center"
-                                    scope="col"
-                                    data-translate="hosting_tab_DATABASES_table_header_state"
-                                ></th>
-                                <th
-                                    class="text-center"
-                                    scope="col"
-                                    data-translate="hosting_tab_DATABASES_table_header_backup"
-                                ></th>
-                                <th class="min-width text-right" scope="col">
-                                    <button
-                                        class="btn btn-icon"
-                                        type="button"
-                                        title="{{ 'refresh' | translate }}"
-                                        data-ng-click="$ctrl.loadDatabases()"
-                                        data-ng-disabled="$ctrl.loading.databases"
-                                    >
-                                        <span
-                                            class="fa fa-refresh"
-                                            aria-hidden="true"
-                                        ></span>
-                                    </button>
-                                </th>
-                            </tr>
-                        </thead>
-
-                        <tbody data-ng-if="$ctrl.loading.databases">
-                            <tr>
-                                <td class="text-center" colspan="8">
-                                    <oui-spinner></oui-spinner>
-                                </td>
-                            </tr>
-                        </tbody>
-
-                        <tbody
-                            data-ng-if="!$ctrl.loading.databases && !$ctrl.databases.details.length"
-                        >
-                            <tr>
-                                <td
-                                    class="text-center"
-                                    colspan="8"
-                                    data-translate="table_search_noresult"
-                                ></td>
-                            </tr>
-                        </tbody>
-
-                        <tbody data-ng-if="!$ctrl.loading.databases">
-                            <tr
-                                data-ng-repeat="element in $ctrl.databases.details track by $index"
-                            >
-                                <th
-                                    scope="row"
-                                    data-ng-bind="element.user"
-                                ></th>
-                                <td data-ng-bind="element.user"></td>
-                                <td
-                                    class="word-break"
-                                    data-ng-bind="element.name"
-                                ></td>
-                                <td data-ng-if="!hosting.isCloudWeb">
-                                    <div
-                                        data-ng-if="element.server !== 'local' && !element.quotaCalculating"
-                                    >
-                                        <div
-                                            class="oui-progress m-0"
-                                            style="min-width:200px"
-                                            data-ng-class="{
-                                            'oui-progress_success': element.quotaPercent < 70,
-                                            'oui-progress_warning': element.quotaPercent >= 70 && element.quotaPercent < 90,
-                                            'oui-progress_error': element.quotaPercent >= 90
-                                        }"
-                                        >
-                                            <div
-                                                class="oui-progress__bar oui-progress__bar_text-left"
-                                                role="progressbar"
-                                                aria-valuemin="0"
-                                                aria-valuemax="100"
-                                                aria-valuenow="{{element.quotaPercent}}"
-                                                data-ng-class="{
-                                                'oui-progress__bar_success': element.quotaPercent < 70,
-                                                'oui-progress__bar_warning': element.quotaPercent >= 70 && element.quotaPercent < 90,
-                                                'oui-progress__bar_error': element.quotaPercent >= 90
-                                            }"
-                                                data-ng-style="{'width': element.quotaPercent + '%'}"
-                                            >
-                                                <span
-                                                    class="oui-progress__label"
-                                                    data-ng-bind="element.quotaUsed.asText"
-                                                ></span>
-                                            </div>
-                                        </div>
-                                    </div>
-=======
             </div>
             <div class="table-responsive" data-ng-if="$ctrl.hasResult">
                 <table class="table table-hover">
@@ -427,131 +298,10 @@
                                 ></span>
                                 <div data-ng-if="element.quotaCalculating">
                                     <oui-spinner data-size="s"></oui-spinner>
->>>>>>> 7576587f
                                     <span
                                         data-ng-bind="element.quotaUsed.cappedAsText"
                                         data-ng-if="element.server === 'local'"
                                     ></span>
-<<<<<<< HEAD
-                                    <div data-ng-if="element.quotaCalculating">
-                                        <oui-spinner
-                                            data-size="s"
-                                        ></oui-spinner>
-                                        <span
-                                            data-translate="hosting_tab_DATABASES_configuration_check_quota_calculating"
-                                        ></span>
-                                    </div>
-                                </td>
-                                <td>
-                                    <span data-ng-bind="element.type"></span>
-                                    <span
-                                        data-ng-bind="'v' + $ctrl.constructor.formatVersion(element.version)"
-                                        data-ng-if="element.version"
-                                    ></span>
-                                </td>
-                                <td
-                                    class="text-center"
-                                    data-ng-bind="element.state"
-                                ></td>
-                                <td class="text-center">
-                                    <span
-                                        class="oui-badge"
-                                        data-ng-class="{'oui-badge_success': element.dumpsCount > 0, 'oui-badge_info': element.dumpsCount <= 0}"
-                                        data-ng-bind="element.dumpsCount"
-                                    >
-                                    </span>
-                                    <button
-                                        class="btn btn-icon"
-                                        type="button"
-                                        title="{{element.user}} {{:: 'hosting_tab_DATABASES_table_popover_dump_edit' | translate }}"
-                                        data-ng-click="$ctrl.restoreDump(element)"
-                                        data-ng-if="element.dumpsCount > 0"
-                                    >
-                                        <span
-                                            class="fa fa-edit"
-                                            aria-hidden="true"
-                                        ></span>
-                                    </button>
-                                </td>
-                                <td class="text-center">
-                                    <oui-action-menu
-                                        data-compact
-                                        data-placement="end"
-                                    >
-                                        <oui-action-menu-item
-                                            data-on-click="setAction('database/update-password/hosting-database-update-password', element.name)"
-                                        >
-                                            <span
-                                                data-translate="hosting_tab_DATABASES_table_popover_update_password"
-                                            ></span>
-                                        </oui-action-menu-item>
-                                        <oui-action-menu-item
-                                            data-ng-if="element.type !== 'MONGODB'"
-                                            data-on-click="setAction('database/dump/add/hosting-database-dump-add', element.name)"
-                                        >
-                                            <span
-                                                data-translate="hosting_tab_DATABASES_table_popover_dump"
-                                            ></span>
-                                        </oui-action-menu-item>
-                                        <oui-action-menu-item
-                                            data-ng-if="element.type !== 'MONGODB'"
-                                            data-on-click="$ctrl.restoreDump(element)"
-                                        >
-                                            <span
-                                                data-translate="hosting_tab_DATABASES_table_popover_dump_restore"
-                                            ></span>
-                                        </oui-action-menu-item>
-                                        <oui-action-menu-item
-                                            data-ng-if="element.type === 'MYSQL'"
-                                            data-on-click="setAction('database/import/hosting-database-import', element.name)"
-                                        >
-                                            <span
-                                                data-translate="hosting_tab_DATABASES_table_popover_import"
-                                            ></span>
-                                        </oui-action-menu-item>
-                                        <oui-action-menu-item
-                                            data-ng-if="!hosting.isCloudWeb && element.type === 'MYSQL'"
-                                            data-on-click="$ctrl.checkQuota(element)"
-                                        >
-                                            <span
-                                                data-translate="hosting_tab_DATABASES_table_popover_check_quota"
-                                            ></span>
-                                        </oui-action-menu-item>
-                                        <oui-action-menu-item
-                                            data-ng-if="element.type === 'MYSQL' || element.type === 'MONGODB'"
-                                            data-on-click="setAction('database/delete/hosting-database-delete', element.name)"
-                                        >
-                                            <span
-                                                data-translate="hosting_tab_DATABASES_table_popover_delete"
-                                            ></span>
-                                        </oui-action-menu-item>
-                                        <oui-action-menu-item
-                                            data-ng-if="element.type === 'POSTGRESQL'"
-                                            title="{{ 'hosting_tab_DATABASES_table_popover_new_window' | translate }}"
-                                            data-ng-href="http://phppgadmin.ovh.net/"
-                                            data-external
-                                        >
-                                            <span
-                                                data-translate="hosting_tab_DATABASES_table_popover_phppgadmin"
-                                            ></span>
-                                        </oui-action-menu-item>
-                                        <oui-action-menu-item
-                                            data-ng-if="element.type === 'MYSQL'"
-                                            title="{{ 'hosting_tab_DATABASES_table_popover_new_window' | translate }}"
-                                            data-ng-href="{{ $ctrl.getPhpMyAdminUrl(element) }}"
-                                            data-external
-                                        >
-                                            <span
-                                                data-translate="hosting_tab_DATABASES_table_popover_phpmyadmin"
-                                            ></span>
-                                        </oui-action-menu-item>
-                                    </oui-action-menu>
-                                </td>
-                            </tr>
-                        </tbody>
-                    </table>
-                </div>
-=======
                                 </div>
                             </td>
                             <td>
@@ -662,7 +412,6 @@
                         </tr>
                     </tbody>
                 </table>
->>>>>>> 7576587f
             </div>
         </div>
 
