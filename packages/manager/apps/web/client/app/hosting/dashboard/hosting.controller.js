--- conflicted
+++ resolved
@@ -27,12 +27,9 @@
     boostLink,
     constants,
     availableOptions,
-<<<<<<< HEAD
-    coreURLBuilder,
-=======
     cdnProperties,
     cdnRange,
->>>>>>> f851a21b
+    coreURLBuilder,
     cronLink,
     currentActiveLink,
     databaseLink,
