{
  "name": "@ovh-ux/manager-key-management-service-app",
  "version": "0.3.1",
  "private": true,
  "description": "ovh key-management-service",
  "repository": {
    "type": "git",
    "url": "git+https://github.com/ovh/manager.git",
    "directory": "packages/manager/apps/key-management-service"
  },
  "license": "BSD-3-Clause",
  "author": "OVH SAS",
  "scripts": {
    "build": "tsc && vite build",
    "dev": "tsc && vite",
    "start": "lerna exec --stream --scope='@ovh-ux/manager-key-management-service-app' --include-dependencies -- npm run build --if-present",
    "start:dev": "lerna exec --stream --scope='@ovh-ux/manager-key-management-service-app' --include-dependencies -- npm run dev --if-present",
    "start:watch": "lerna exec --stream --parallel --scope='@ovh-ux/manager-key-management-service-app' --include-dependencies -- npm run dev:watch --if-present",
    "test:e2e": "tsc && npx playwright test --headed",
    "test:e2e:cii": "tsc && npx playwright test",
    "test:e2e:script": "tsc && node ../../../../scripts/run-playwright.js"
  },
  "dependencies": {
    "@ovh-ux/manager-config": "^7.3.2",
    "@ovh-ux/manager-core-api": "*",
    "@ovh-ux/manager-core-utils": "*",
    "@ovh-ux/manager-module-order": "^0.3.1",
    "@ovh-ux/manager-react-shell-client": "^0.6.1",
    "@ovh-ux/manager-tailwind-config": "*",
    "@ovhcloud/manager-components": "^1.23.0",
    "@ovhcloud/ods-common-core": "17.2.2",
    "@ovhcloud/ods-common-theming": "17.2.2",
    "@ovhcloud/ods-components": "17.2.2",
    "@ovhcloud/ods-theme-blue-jeans": "17.2.2",
    "@tanstack/react-query": "^5.12.2",
    "@tanstack/react-table": "^8.11.6",
    "date-fns": "^3.2.0",
    "i18next": "^20.4.0",
    "i18next-http-backend": "2.5.0",
    "react": "^18.2.0",
    "react-dom": "18.2.0",
    "react-i18next": "^11.18.1",
    "react-router": "^6.21.3",
    "react-router-dom": "^6.3.0",
    "tailwindcss": "^3.3.3"
  },
  "devDependencies": {
    "@babel/plugin-proposal-private-property-in-object": "^7.21.11",
<<<<<<< HEAD
    "@ovh-ux/manager-vite-config": "^0.6.3",
=======
    "@ovh-ux/manager-vite-config": "^0.6.2 || ^0.7.0",
>>>>>>> 6383fae6
    "@playwright/test": "^1.34.3",
    "@tanstack/react-query-devtools": "^5.13.3",
    "typescript": "^4.3.2",
    "vite": "^4.5.0"
  },
  "regions": [
    "CA",
    "EU",
    "US"
  ]
}<|MERGE_RESOLUTION|>--- conflicted
+++ resolved
@@ -46,11 +46,7 @@
   },
   "devDependencies": {
     "@babel/plugin-proposal-private-property-in-object": "^7.21.11",
-<<<<<<< HEAD
-    "@ovh-ux/manager-vite-config": "^0.6.3",
-=======
-    "@ovh-ux/manager-vite-config": "^0.6.2 || ^0.7.0",
->>>>>>> 6383fae6
+    "@ovh-ux/manager-vite-config": "^0.6.3 || ^0.7.0",
     "@playwright/test": "^1.34.3",
     "@tanstack/react-query-devtools": "^5.13.3",
     "typescript": "^4.3.2",
