--- conflicted
+++ resolved
@@ -1,10 +1,6 @@
 {
   "name": "@ovh-ux/manager-cloud",
-<<<<<<< HEAD
-  "version": "12.0.5",
-=======
   "version": "12.0.6",
->>>>>>> a85411a7
   "private": true,
   "description": "Legacy application, redirects to dedicated app.",
   "repository": {
@@ -23,11 +19,7 @@
     "start:watch": "lerna exec --stream --parallel --scope='@ovh-ux/manager-cloud' --include-dependencies -- npm run dev:watch --if-present"
   },
   "devDependencies": {
-<<<<<<< HEAD
-    "@ovh-ux/manager-webpack-config": "^6.1.1",
-=======
     "@ovh-ux/manager-webpack-config": "^6.1.2",
->>>>>>> a85411a7
     "glob": "^7.1.3",
     "webpack": "^4.44.2",
     "webpack-merge": "^4.1.4"
