--- conflicted
+++ resolved
@@ -20,13 +20,8 @@
   },
   "dependencies": {
     "@ovh-ux/manager-config": "^0.4.0",
-<<<<<<< HEAD
     "@ovh-ux/manager-core": "^9.0.0",
-    "@ovh-ux/manager-enterprise-cloud-database": "^0.1.9",
-=======
-    "@ovh-ux/manager-core": "^8.0.0 || ^9.0.0",
     "@ovh-ux/manager-enterprise-cloud-database": "^0.2.0",
->>>>>>> ee86ab9b
     "@ovh-ux/ng-ovh-api-wrappers": "^4.0.7",
     "@ovh-ux/ng-ovh-cloud-universe-components": "^1.4.3",
     "@ovh-ux/ng-ovh-contracts": "^3.1.1",
