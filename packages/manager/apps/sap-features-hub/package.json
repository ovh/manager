{
  "name": "@ovh-ux/manager-sap-features-hub-app",
  "version": "0.5.28",
  "private": true,
  "description": "Manage SAP workloads in HostedPrivateCloud",
  "repository": {
    "type": "git",
    "url": "git+https://github.com/ovh/manager.git",
    "directory": "packages/manager/apps/sap-features-hub"
  },
  "license": "BSD-3-Clause",
  "author": "OVH SAS",
  "scripts": {
    "build": "tsc && vite build",
    "coverage": "TZ=UTC manager-test run --coverage",
    "start": "tsc && vite",
    "test": "TZ=UTC manager-test run"
  },
  "dependencies": {
    "@hookform/resolvers": "^3.10.0",
    "@ovh-ux/manager-common-translations": "^0.24.1",
    "@ovh-ux/manager-config": "^8.8.0",
    "@ovh-ux/manager-core-api": "^0.19.4",
    "@ovh-ux/manager-core-utils": "^0.4.9",
    "@ovh-ux/manager-react-components": "^2.43.1",
    "@ovh-ux/manager-react-core-application": "^0.13.4",
    "@ovh-ux/manager-react-shell-client": "^0.11.2",
    "@ovh-ux/request-tagger": "^0.5.9",
    "@ovhcloud/ods-components": "^18.6.4",
    "@ovhcloud/ods-themes": "^18.6.4",
    "@tanstack/react-query": "^5.51.21",
    "axios": "^1.1.2",
    "clsx": "^1.2.1",
    "date-fns": "^4.1.0",
    "file-saver": "2.0.5",
    "i18next": "^23.8.2",
    "i18next-http-backend": "^2.4.2",
    "react": "^18.2.0",
    "react-dom": "^18.2.0",
    "react-hook-form": "^7.54.2",
    "react-i18next": "^14.0.5",
    "react-router-dom": "^6.3.0",
    "tailwindcss": "^3.4.4",
    "zod": "^3.24.1"
  },
  "devDependencies": {
<<<<<<< HEAD
    "@ovh-ux/manager-tests-setup": "^0.6.1",
    "@ovh-ux/manager-vite-config": "^0.15.1",
=======
    "@ovh-ux/manager-tests-setup": "latest",
    "@ovh-ux/manager-vite-config": "^0.15.2",
>>>>>>> 1e68dbbf
    "@tanstack/react-query-devtools": "^5.51.21",
    "@types/file-saver": "2.0.7",
    "element-internals-polyfill": "^1.3.12",
    "typescript": "^5.1.6",
    "vite": "^6.0.7"
  },
  "regions": [
    "CA",
    "EU",
    "US"
  ]
}<|MERGE_RESOLUTION|>--- conflicted
+++ resolved
@@ -44,13 +44,8 @@
     "zod": "^3.24.1"
   },
   "devDependencies": {
-<<<<<<< HEAD
     "@ovh-ux/manager-tests-setup": "^0.6.1",
-    "@ovh-ux/manager-vite-config": "^0.15.1",
-=======
-    "@ovh-ux/manager-tests-setup": "latest",
     "@ovh-ux/manager-vite-config": "^0.15.2",
->>>>>>> 1e68dbbf
     "@tanstack/react-query-devtools": "^5.51.21",
     "@types/file-saver": "2.0.7",
     "element-internals-polyfill": "^1.3.12",
