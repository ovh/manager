--- conflicted
+++ resolved
@@ -1,10 +1,6 @@
 {
   "name": "@ovh-ux/manager-exchange-app",
-<<<<<<< HEAD
-  "version": "0.7.4",
-=======
   "version": "0.7.5",
->>>>>>> 9de70921
   "private": true,
   "repository": {
     "type": "git",
@@ -71,11 +67,7 @@
     "whatwg-fetch": "^3.0.0"
   },
   "devDependencies": {
-<<<<<<< HEAD
-    "@ovh-ux/manager-webpack-config": "^6.1.0",
-=======
     "@ovh-ux/manager-webpack-config": "^6.1.1",
->>>>>>> 9de70921
     "glob": "^7.1.6",
     "lodash": "^4.17.15",
     "webpack-merge": "^4.2.2"
