{
  "name": "@ovh-ux/manager-support-app",
<<<<<<< HEAD
  "version": "2.9.1",
=======
  "version": "2.9.2",
>>>>>>> 5ab0cf35
  "private": true,
  "description": "Support standalone application.",
  "repository": {
    "type": "git",
    "url": "git+https://github.com/ovh/manager.git",
    "directory": "packages/manager/apps/support"
  },
  "scripts": {
    "build": "webpack",
    "dev": "webpack-dev-server",
    "dev:watch": "yarn run dev",
    "start": "lerna exec --stream --scope='@ovh-ux/manager-support-app' --include-dependencies -- npm run build --if-present",
    "start:dev": "lerna exec --stream --scope='@ovh-ux/manager-support-app' --include-dependencies -- npm run dev --if-present",
    "start:watch": "lerna exec --stream --parallel --scope='@ovh-ux/manager-support-app' --include-dependencies -- npm run dev:watch --if-present"
  },
  "dependencies": {
    "@ovh-ux/manager-config": "^6.5.1",
    "@ovh-ux/manager-core": "^12.12.7",
<<<<<<< HEAD
    "@ovh-ux/manager-support": "^1.15.1",
=======
    "@ovh-ux/manager-support": "^1.16.0",
>>>>>>> 5ab0cf35
    "@ovh-ux/ng-at-internet": "^5.9.4",
    "@ovh-ux/ng-ovh-api-wrappers": "^5.0.0",
    "@ovh-ux/ng-ovh-http": "^5.0.5",
    "@ovh-ux/ng-ovh-proxy-request": "^2.0.5",
    "@ovh-ux/ng-ovh-request-tagger": "^1.1.7",
    "@ovh-ux/ng-ovh-sso-auth": "^4.6.3",
    "@ovh-ux/ng-ovh-swimming-poll": "^5.0.6",
    "@ovh-ux/ng-ovh-user-pref": "^2.0.5",
    "@ovh-ux/ng-ui-router-breadcrumb": "^1.1.7",
    "@ovh-ux/request-tagger": "^0.1.1",
    "@ovh-ux/ui-kit": "^6.3.0",
    "@uirouter/angularjs": "^1.0.23",
    "angular": "^1.7.8",
    "angular-sanitize": "^1.7.8",
    "bloodhound-js": "^1.2.3",
    "bootstrap": "^4.3.1",
    "clipboard": "^2.0.4",
    "core-js": "^3.6.5",
    "flatpickr": "^4.6.3",
    "font-awesome": "~4.7.0",
    "lodash": "^4.17.15",
    "lodash-es": "^4.17.15",
    "moment": "^2.24.0",
    "ovh-api-services": "^16.0.0",
    "ovh-ui-kit-bs": "^4.2.0",
    "popper.js": "^1.16.1",
    "regenerator-runtime": "^0.13.7",
    "ui-select": "^0.19.8",
    "whatwg-fetch": "^3.5.0"
  },
  "devDependencies": {
    "@ovh-ux/manager-webpack-config": "^6.0.1",
    "glob": "^7.1.6",
    "webpack-merge": "^4.2.2"
  },
  "regions": [
    "CA",
    "EU"
  ]
}<|MERGE_RESOLUTION|>--- conflicted
+++ resolved
@@ -1,10 +1,6 @@
 {
   "name": "@ovh-ux/manager-support-app",
-<<<<<<< HEAD
-  "version": "2.9.1",
-=======
   "version": "2.9.2",
->>>>>>> 5ab0cf35
   "private": true,
   "description": "Support standalone application.",
   "repository": {
@@ -23,11 +19,7 @@
   "dependencies": {
     "@ovh-ux/manager-config": "^6.5.1",
     "@ovh-ux/manager-core": "^12.12.7",
-<<<<<<< HEAD
-    "@ovh-ux/manager-support": "^1.15.1",
-=======
     "@ovh-ux/manager-support": "^1.16.0",
->>>>>>> 5ab0cf35
     "@ovh-ux/ng-at-internet": "^5.9.4",
     "@ovh-ux/ng-ovh-api-wrappers": "^5.0.0",
     "@ovh-ux/ng-ovh-http": "^5.0.5",
