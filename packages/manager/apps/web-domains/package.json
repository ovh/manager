{
  "name": "@ovh-ux/manager-web-domains-app",
<<<<<<< HEAD
  "version": "1.3.21",
=======
  "version": "1.3.22",
>>>>>>> 9b1beb6a
  "private": true,
  "description": "Domains and Alldom management",
  "repository": {
    "type": "git",
    "url": "git+https://github.com/ovh/manager.git",
    "directory": "packages/manager/apps/web-domains"
  },
  "license": "BSD-3-Clause",
  "author": "OVH SAS",
  "scripts": {
    "build": "tsc && vite build",
    "build:strict": "tsc --project tsconfig.strict.json && vite build",
    "coverage": "manager-test run --coverage",
    "dev": "tsc && vite",
    "lint:modern": "manager-lint --config eslint.config.mjs ./src",
    "lint:modern:fix": "manager-lint --fix --config eslint.config.mjs ./src",
    "start": "vite",
    "test": "manager-test run"
  },
  "dependencies": {
    "@ovh-ux/manager-common-translations": "^0.22.2",
<<<<<<< HEAD
    "@ovh-ux/manager-config": "^8.6.8",
=======
    "@ovh-ux/manager-config": "^8.7.0",
>>>>>>> 9b1beb6a
    "@ovh-ux/manager-core-api": "^0.16.0",
    "@ovh-ux/manager-core-utils": "^0.4.7",
    "@ovh-ux/manager-react-components": "^2.43.1",
    "@ovh-ux/manager-react-core-application": "^0.12.14",
    "@ovh-ux/manager-react-shell-client": "^0.11.1",
    "@ovh-ux/manager-vite-config": "^0.14.1",
    "@ovh-ux/request-tagger": "^0.5.7",
    "@ovhcloud/ods-components": "^18.6.2",
    "@ovhcloud/ods-react": "^19.1.0",
    "@ovhcloud/ods-themes": "^19.1.0",
    "@tanstack/react-query": "^5.69.0",
    "axios": "^1.1.2",
    "clsx": "^1.2.1",
    "i18next": "^23.8.2",
    "i18next-http-backend": "^2.4.2",
    "punycode": "2.3.1",
    "react": "^18.2.0",
    "react-dom": "^18.2.0",
    "react-i18next": "^14.0.5",
    "react-router-dom": "^6.3.0",
    "tailwindcss": "^3.4.4"
  },
  "devDependencies": {
    "@ovh-ux/manager-static-analysis-kit": "^0.12.0",
    "@ovh-ux/manager-tests-setup": "latest",
    "@tanstack/react-query-devtools": "^5.69.0"
  },
  "regions": [
    "EU",
    "CA"
  ]
}<|MERGE_RESOLUTION|>--- conflicted
+++ resolved
@@ -1,10 +1,6 @@
 {
   "name": "@ovh-ux/manager-web-domains-app",
-<<<<<<< HEAD
-  "version": "1.3.21",
-=======
   "version": "1.3.22",
->>>>>>> 9b1beb6a
   "private": true,
   "description": "Domains and Alldom management",
   "repository": {
@@ -26,11 +22,7 @@
   },
   "dependencies": {
     "@ovh-ux/manager-common-translations": "^0.22.2",
-<<<<<<< HEAD
-    "@ovh-ux/manager-config": "^8.6.8",
-=======
     "@ovh-ux/manager-config": "^8.7.0",
->>>>>>> 9b1beb6a
     "@ovh-ux/manager-core-api": "^0.16.0",
     "@ovh-ux/manager-core-utils": "^0.4.7",
     "@ovh-ux/manager-react-components": "^2.43.1",
