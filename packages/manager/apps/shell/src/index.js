import i18n from 'i18next';
import Backend from 'i18next-http-backend';
import { initReactI18next } from 'react-i18next';
import { fetchConfiguration } from '@ovh-ux/manager-config';

import appContext from './context';

import '@ovh-ux/ui-kit/dist/css/oui.css';
import './index.scss';
<<<<<<< HEAD

fetchConfiguration('shell')
  .then((environment) => {
    const locale = environment.getUserLocale();

    i18n
      .use(initReactI18next)
      .use(Backend)
      .init({
        lng: locale,
        fallbackLng: 'fr_FR',
        ns: [], // namespaces to load by default
        backend: {
          // path construction for async load, ns: namespace, lng: locale
          loadPath: '/translations/{{ns}}/Messages_{{lng}}.json',
        },
      });

    appContext.setEnvironment(environment);
  })
  .then(() => import('./ShellHeader.jsx'));
=======
import './App.jsx';
import initSso from './sso';
import initRouter from './router';

initSso();
initRouter(document.querySelector('.manager-shell iframe'));
>>>>>>> 0d9c2b21
<|MERGE_RESOLUTION|>--- conflicted
+++ resolved
@@ -3,11 +3,15 @@
 import { initReactI18next } from 'react-i18next';
 import { fetchConfiguration } from '@ovh-ux/manager-config';
 
+import initSso from './sso';
+import initRouter from './router';
 import appContext from './context';
 
 import '@ovh-ux/ui-kit/dist/css/oui.css';
 import './index.scss';
-<<<<<<< HEAD
+
+initSso();
+initRouter(document.querySelector('.manager-shell iframe'));
 
 fetchConfiguration('shell')
   .then((environment) => {
@@ -28,12 +32,4 @@
 
     appContext.setEnvironment(environment);
   })
-  .then(() => import('./ShellHeader.jsx'));
-=======
-import './App.jsx';
-import initSso from './sso';
-import initRouter from './router';
-
-initSso();
-initRouter(document.querySelector('.manager-shell iframe'));
->>>>>>> 0d9c2b21
+  .then(() => import('./ShellHeader.jsx'));