--- conflicted
+++ resolved
@@ -1,10 +1,6 @@
 {
   "name": "@ovh-ux/manager-web-office-app",
-<<<<<<< HEAD
-  "version": "0.4.36",
-=======
   "version": "0.4.37",
->>>>>>> 9b1beb6a
   "private": true,
   "description": "React app for web office 365",
   "repository": {
@@ -26,11 +22,7 @@
   "dependencies": {
     "@hookform/resolvers": "4.1.3",
     "@ovh-ux/manager-common-translations": "^0.22.2",
-<<<<<<< HEAD
-    "@ovh-ux/manager-config": "^8.6.8",
-=======
     "@ovh-ux/manager-config": "^8.7.0",
->>>>>>> 9b1beb6a
     "@ovh-ux/manager-core-api": "^0.19.1",
     "@ovh-ux/manager-core-utils": "^0.4.7",
     "@ovh-ux/manager-module-order": "^0.11.10",
