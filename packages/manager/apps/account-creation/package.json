{
  "name": "@ovh-ux/manager-account-creation-app",
  "version": "0.4.1",
  "private": true,
  "description": "Application used to finalize an account creation",
  "repository": {
    "type": "git",
    "url": "git+https://github.com/ovh/manager.git",
    "directory": "packages/manager/apps/account-creation"
  },
  "license": "BSD-3-Clause",
  "author": "OVH SAS",
  "scripts": {
    "build": "tsc && vite build",
    "coverage": "manager-test run --coverage",
    "lint": "eslint ./src",
    "start": "tsc && vite",
    "test": "manager-test run"
  },
  "dependencies": {
    "@hookform/resolvers": "^5.1.1",
    "@ovh-ux/manager-common-translations": "^0.24.1",
    "@ovh-ux/manager-config": "^8.8.0",
    "@ovh-ux/manager-core-api": "^0.19.4",
    "@ovh-ux/manager-core-utils": "^0.4.9",
    "@ovh-ux/manager-gcj-module": "^0.6.1",
    "@ovh-ux/manager-react-components": "^2.43.1",
    "@ovh-ux/manager-react-core-application": "^0.13.4",
    "@ovh-ux/manager-react-shell-client": "^0.11.2",
    "@ovh-ux/request-tagger": "^0.5.7",
    "@ovh-ux/shell": "^4.9.2",
    "@ovhcloud/ods-components": "^18.6.2",
    "@ovhcloud/ods-themes": "^18.6.2",
    "@tanstack/react-query": "^5.64.1",
    "axios": "^1.1.2",
    "clsx": "^1.2.1",
    "element-internals-polyfill": "^3.0.0",
    "i18next": "^23.8.2",
    "i18next-http-backend": "^2.4.2",
    "react": "^18.2.0",
    "react-dom": "^18.2.0",
    "react-hook-form": "^7.55.0",
    "react-i18next": "^14.0.5",
    "react-router-dom": "^6.3.0",
    "zod": "^3.25.76"
  },
  "devDependencies": {
<<<<<<< HEAD
    "@ovh-ux/manager-tests-setup": "^0.6.1",
    "@ovh-ux/manager-vite-config": "^0.15.1",
=======
    "@ovh-ux/manager-tests-setup": "^0.2.0",
    "@ovh-ux/manager-vite-config": "^0.15.2",
>>>>>>> 1e68dbbf
    "@tanstack/react-query-devtools": "^5.51.21",
    "tailwindcss": "^3.4.4",
    "typescript": "^5.9.2",
    "vite": "^6.0.7",
    "vitest": "^3.1.3"
  },
  "regions": [
    "CA",
    "EU",
    "US"
  ]
}<|MERGE_RESOLUTION|>--- conflicted
+++ resolved
@@ -45,13 +45,8 @@
     "zod": "^3.25.76"
   },
   "devDependencies": {
-<<<<<<< HEAD
     "@ovh-ux/manager-tests-setup": "^0.6.1",
-    "@ovh-ux/manager-vite-config": "^0.15.1",
-=======
-    "@ovh-ux/manager-tests-setup": "^0.2.0",
     "@ovh-ux/manager-vite-config": "^0.15.2",
->>>>>>> 1e68dbbf
     "@tanstack/react-query-devtools": "^5.51.21",
     "tailwindcss": "^3.4.4",
     "typescript": "^5.9.2",
