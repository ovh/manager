{
  "name": "@ovh-ux/manager-hycu-app",
<<<<<<< HEAD
  "version": "0.15.7",
=======
  "version": "0.15.8",
>>>>>>> 9b1beb6a
  "private": true,
  "description": "Backup HYCU for OVHcloud",
  "repository": {
    "type": "git",
    "url": "git+https://github.com/ovh/manager.git",
    "directory": "packages/manager/apps/hycu"
  },
  "license": "BSD-3-Clause",
  "author": "OVH SAS",
  "scripts": {
    "build": "tsc && vite build",
    "start": "tsc && vite",
    "test": "manager-test run",
    "test:coverage": "manager-test run --coverage"
  },
  "dependencies": {
    "@ovh-ux/manager-common-translations": "^0.22.2",
<<<<<<< HEAD
    "@ovh-ux/manager-config": "^8.6.8",
=======
    "@ovh-ux/manager-config": "^8.7.0",
>>>>>>> 9b1beb6a
    "@ovh-ux/manager-core-api": "^0.19.1",
    "@ovh-ux/manager-core-utils": "^0.4.7",
    "@ovh-ux/manager-module-common-api": "^0.5.11",
    "@ovh-ux/manager-module-order": "^0.11.10",
    "@ovh-ux/manager-react-components": "^1.48.0",
    "@ovh-ux/manager-react-core-application": "^0.12.14",
    "@ovh-ux/manager-react-shell-client": "^0.11.1",
    "@ovh-ux/manager-tailwind-config": "^0.5.7",
    "@ovh-ux/request-tagger": "^0.5.7",
    "@ovhcloud/ods-common-core": "17.2.1",
    "@ovhcloud/ods-common-theming": "17.2.1",
    "@ovhcloud/ods-components": "17.2.1",
    "@ovhcloud/ods-theme-blue-jeans": "17.2.1",
    "@tanstack/react-query": "^5.51.21",
    "@tanstack/react-query-devtools": "^5.51.21",
    "axios": "^1.1.2",
    "clsx": "^1.2.1",
    "i18next": "^23.8.2",
    "i18next-http-backend": "^2.4.2",
    "react": "^18.2.0",
    "react-dom": "^18.2.0",
    "react-hook-form": "^7.53.1",
    "react-i18next": "^14.0.5",
    "react-router-dom": "^6.3.0",
    "tailwindcss": "^3.4.4"
  },
  "devDependencies": {
    "@cucumber/cucumber": "^10.3.1",
    "@ovh-ux/manager-core-test-utils": "^0.9.1",
    "@ovh-ux/manager-tests-setup": "^0.5.0",
    "@ovh-ux/manager-vite-config": "^0.14.1",
    "@ovh-ux/url-builder": "^1.3.0-alpha.0",
    "@testing-library/react-hooks": "^8.0.1",
    "@types/jest": "^29.5.13",
    "element-internals-polyfill": "^1.3.12",
    "eslint-plugin-prettier": "^5.2.1",
    "msw": "2.1.7",
    "typescript": "^5.1.6"
  },
  "regions": [
    "CA",
    "EU",
    "US"
  ]
}<|MERGE_RESOLUTION|>--- conflicted
+++ resolved
@@ -1,10 +1,6 @@
 {
   "name": "@ovh-ux/manager-hycu-app",
-<<<<<<< HEAD
-  "version": "0.15.7",
-=======
   "version": "0.15.8",
->>>>>>> 9b1beb6a
   "private": true,
   "description": "Backup HYCU for OVHcloud",
   "repository": {
@@ -22,11 +18,7 @@
   },
   "dependencies": {
     "@ovh-ux/manager-common-translations": "^0.22.2",
-<<<<<<< HEAD
-    "@ovh-ux/manager-config": "^8.6.8",
-=======
     "@ovh-ux/manager-config": "^8.7.0",
->>>>>>> 9b1beb6a
     "@ovh-ux/manager-core-api": "^0.19.1",
     "@ovh-ux/manager-core-utils": "^0.4.7",
     "@ovh-ux/manager-module-common-api": "^0.5.11",
