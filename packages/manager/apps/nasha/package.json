{
  "name": "@ovh-ux/manager-nasha-app",
<<<<<<< HEAD
  "version": "2.9.4",
=======
  "version": "2.9.5",
>>>>>>> a85411a7
  "private": true,
  "description": "NAS-HA standalone application.",
  "repository": {
    "type": "git",
    "url": "git+https://github.com/ovh/manager.git",
    "directory": "packages/manager/apps/nasha"
  },
  "license": "BSD-3-Clause",
  "author": "OVH SAS",
  "scripts": {
    "build": "webpack --env.production",
    "dev": "webpack-dev-server",
    "dev:watch": "yarn run dev",
    "start": "lerna exec --stream --scope='@ovh-ux/manager-nasha-app' --include-dependencies -- npm run build --if-present",
    "start:dev": "lerna exec --stream --scope='@ovh-ux/manager-nasha-app' --include-dependencies -- npm run dev --if-present",
    "start:watch": "lerna exec --stream --parallel --scope='@ovh-ux/manager-nasha-app' --include-dependencies -- npm run dev:watch --if-present"
  },
  "dependencies": {
<<<<<<< HEAD
    "@ovh-ux/manager-billing-components": "^3.11.1",
    "@ovh-ux/manager-catalog-price": "^1.4.1",
    "@ovh-ux/manager-components": "^1.0.0",
    "@ovh-ux/manager-config": "^6.5.1",
    "@ovh-ux/manager-core": "^12.12.7",
    "@ovh-ux/manager-filters": "^0.1.0 || ^1.1.1",
    "@ovh-ux/manager-models": "^1.14.2",
    "@ovh-ux/manager-nasha": "^2.6.4",
    "@ovh-ux/manager-ng-layout-helpers": "^2.6.1",
    "@ovh-ux/ng-at-internet": "^5.9.4",
    "@ovh-ux/ng-at-internet-ui-router-plugin": "^3.2.2",
    "@ovh-ux/ng-ovh-api-wrappers": "^5.0.0",
    "@ovh-ux/ng-ovh-cloud-universe-components": "^2.7.0",
    "@ovh-ux/ng-ovh-doc-url": "^2.0.5",
    "@ovh-ux/ng-ovh-feature-flipping": "^1.0.6",
    "@ovh-ux/ng-ovh-http": "^5.0.5",
    "@ovh-ux/ng-ovh-payment-method": "^9.4.0",
    "@ovh-ux/ng-ovh-proxy-request": "^2.0.5",
    "@ovh-ux/ng-ovh-request-tagger": "^1.1.7",
    "@ovh-ux/ng-ovh-responsive-popover": "^6.0.1",
    "@ovh-ux/ng-ovh-sso-auth": "^4.6.3",
    "@ovh-ux/ng-ovh-swimming-poll": "^5.0.6",
    "@ovh-ux/ng-ovh-user-pref": "^2.0.5",
    "@ovh-ux/ng-ovh-utils": "^14.0.18",
    "@ovh-ux/ng-translate-async-loader": "^2.1.5",
    "@ovh-ux/ng-ui-router-breadcrumb": "^1.1.7",
    "@ovh-ux/ng-ui-router-layout": "^4.1.1",
=======
    "@ovh-ux/manager-billing-components": "^3.11.2",
    "@ovh-ux/manager-catalog-price": "^1.4.1",
    "@ovh-ux/manager-components": "^1.0.0",
    "@ovh-ux/manager-config": "^6.5.2",
    "@ovh-ux/manager-core": "^12.12.8",
    "@ovh-ux/manager-filters": "^0.1.0 || ^1.1.1",
    "@ovh-ux/manager-models": "^1.14.3",
    "@ovh-ux/manager-nasha": "^2.6.4",
    "@ovh-ux/manager-ng-layout-helpers": "^2.6.2",
    "@ovh-ux/ng-at-internet": "^5.9.5",
    "@ovh-ux/ng-at-internet-ui-router-plugin": "^3.2.3",
    "@ovh-ux/ng-ovh-api-wrappers": "^5.0.0",
    "@ovh-ux/ng-ovh-cloud-universe-components": "^2.7.1",
    "@ovh-ux/ng-ovh-doc-url": "^2.0.6",
    "@ovh-ux/ng-ovh-feature-flipping": "^1.0.7",
    "@ovh-ux/ng-ovh-http": "^5.0.6",
    "@ovh-ux/ng-ovh-payment-method": "^9.4.1",
    "@ovh-ux/ng-ovh-proxy-request": "^2.0.6",
    "@ovh-ux/ng-ovh-request-tagger": "^1.1.8",
    "@ovh-ux/ng-ovh-responsive-popover": "^6.0.2",
    "@ovh-ux/ng-ovh-sso-auth": "^4.6.4",
    "@ovh-ux/ng-ovh-swimming-poll": "^5.0.7",
    "@ovh-ux/ng-ovh-user-pref": "^2.0.6",
    "@ovh-ux/ng-ovh-utils": "^14.0.19",
    "@ovh-ux/ng-translate-async-loader": "^2.1.6",
    "@ovh-ux/ng-ui-router-breadcrumb": "^1.1.8",
    "@ovh-ux/ng-ui-router-layout": "^4.1.2",
>>>>>>> a85411a7
    "@ovh-ux/request-tagger": "^0.1.1",
    "@ovh-ux/ui-kit": "^6.3.0",
    "@uirouter/angularjs": "^1.0.23",
    "angular": "^1.7.5",
    "angular-aria": "^1.7.8",
    "angular-cookies": "^1.7.8",
    "angular-dynamic-locale": "^0.1.37",
    "angular-i18n": "^1.7.8",
    "angular-resource": "^1.7.8",
    "angular-sanitize": "^1.7.8",
    "angular-translate": "^2.18.1",
    "angular-translate-loader-pluggable": "^1.3.1",
    "angular-ui-bootstrap": "1.3.3",
    "bloodhound-js": "^1.2.3",
    "bootstrap4": "twbs/bootstrap#v4.0.0",
    "clipboard": "^2.0.4",
    "core-js": "^3.6.5",
    "flatpickr": "^4.6.3",
    "jquery": "^2.1.3",
    "lodash-es": "^4.17.15",
    "ovh-api-services": "^16.0.0",
    "ovh-ui-kit-bs": "^4.2.0",
    "popper.js": "^1.16.1",
    "regenerator-runtime": "^0.13.7",
    "ui-select": "^0.19.8",
    "whatwg-fetch": "^3.5.0"
  },
  "devDependencies": {
<<<<<<< HEAD
    "@ovh-ux/manager-webpack-config": "^6.1.1",
=======
    "@ovh-ux/manager-webpack-config": "^6.1.2",
>>>>>>> a85411a7
    "glob": "^7.1.6",
    "lodash": "^4.17.15",
    "webpack-merge": "^4.2.2"
  },
  "regions": [
    "CA",
    "EU"
  ]
}<|MERGE_RESOLUTION|>--- conflicted
+++ resolved
@@ -1,10 +1,6 @@
 {
   "name": "@ovh-ux/manager-nasha-app",
-<<<<<<< HEAD
-  "version": "2.9.4",
-=======
   "version": "2.9.5",
->>>>>>> a85411a7
   "private": true,
   "description": "NAS-HA standalone application.",
   "repository": {
@@ -23,35 +19,6 @@
     "start:watch": "lerna exec --stream --parallel --scope='@ovh-ux/manager-nasha-app' --include-dependencies -- npm run dev:watch --if-present"
   },
   "dependencies": {
-<<<<<<< HEAD
-    "@ovh-ux/manager-billing-components": "^3.11.1",
-    "@ovh-ux/manager-catalog-price": "^1.4.1",
-    "@ovh-ux/manager-components": "^1.0.0",
-    "@ovh-ux/manager-config": "^6.5.1",
-    "@ovh-ux/manager-core": "^12.12.7",
-    "@ovh-ux/manager-filters": "^0.1.0 || ^1.1.1",
-    "@ovh-ux/manager-models": "^1.14.2",
-    "@ovh-ux/manager-nasha": "^2.6.4",
-    "@ovh-ux/manager-ng-layout-helpers": "^2.6.1",
-    "@ovh-ux/ng-at-internet": "^5.9.4",
-    "@ovh-ux/ng-at-internet-ui-router-plugin": "^3.2.2",
-    "@ovh-ux/ng-ovh-api-wrappers": "^5.0.0",
-    "@ovh-ux/ng-ovh-cloud-universe-components": "^2.7.0",
-    "@ovh-ux/ng-ovh-doc-url": "^2.0.5",
-    "@ovh-ux/ng-ovh-feature-flipping": "^1.0.6",
-    "@ovh-ux/ng-ovh-http": "^5.0.5",
-    "@ovh-ux/ng-ovh-payment-method": "^9.4.0",
-    "@ovh-ux/ng-ovh-proxy-request": "^2.0.5",
-    "@ovh-ux/ng-ovh-request-tagger": "^1.1.7",
-    "@ovh-ux/ng-ovh-responsive-popover": "^6.0.1",
-    "@ovh-ux/ng-ovh-sso-auth": "^4.6.3",
-    "@ovh-ux/ng-ovh-swimming-poll": "^5.0.6",
-    "@ovh-ux/ng-ovh-user-pref": "^2.0.5",
-    "@ovh-ux/ng-ovh-utils": "^14.0.18",
-    "@ovh-ux/ng-translate-async-loader": "^2.1.5",
-    "@ovh-ux/ng-ui-router-breadcrumb": "^1.1.7",
-    "@ovh-ux/ng-ui-router-layout": "^4.1.1",
-=======
     "@ovh-ux/manager-billing-components": "^3.11.2",
     "@ovh-ux/manager-catalog-price": "^1.4.1",
     "@ovh-ux/manager-components": "^1.0.0",
@@ -79,7 +46,6 @@
     "@ovh-ux/ng-translate-async-loader": "^2.1.6",
     "@ovh-ux/ng-ui-router-breadcrumb": "^1.1.8",
     "@ovh-ux/ng-ui-router-layout": "^4.1.2",
->>>>>>> a85411a7
     "@ovh-ux/request-tagger": "^0.1.1",
     "@ovh-ux/ui-kit": "^6.3.0",
     "@uirouter/angularjs": "^1.0.23",
@@ -108,11 +74,7 @@
     "whatwg-fetch": "^3.5.0"
   },
   "devDependencies": {
-<<<<<<< HEAD
-    "@ovh-ux/manager-webpack-config": "^6.1.1",
-=======
     "@ovh-ux/manager-webpack-config": "^6.1.2",
->>>>>>> a85411a7
     "glob": "^7.1.6",
     "lodash": "^4.17.15",
     "webpack-merge": "^4.2.2"
