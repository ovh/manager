--- conflicted
+++ resolved
@@ -35,13 +35,8 @@
     ns: ['listing', 'dashboard', 'onboarding'],
   });
 
-<<<<<<< HEAD
-  const region = context.environment?.getRegion();
-  if(region) {
-=======
   const region = context?.environment?.getRegion();
   if(region){
->>>>>>> 7d0ace0a
     context?.shell?.tracking.setConfig(region, LEVEL2);
   }
 
