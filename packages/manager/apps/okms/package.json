{
  "name": "@ovh-ux/manager-okms-app",
  "version": "0.38.5",
  "private": true,
  "description": "ovh okms",
  "repository": {
    "type": "git",
    "url": "git+https://github.com/ovh/manager.git",
    "directory": "packages/manager/apps/okms"
  },
  "license": "BSD-3-Clause",
  "author": "OVH SAS",
  "scripts": {
    "build": "tsc && vite build",
    "lint:check": "eslint --ext .ts,.tsx . && tsc --noEmit",
    "start": "tsc && vite",
    "test": "manager-test run --reporter=verbose",
    "test:coverage": "manager-test run --coverage"
  },
  "dependencies": {
    "@hookform/resolvers": "5.2.1",
    "@ovh-ux/logs-to-customer": "^1.9.2",
    "@ovh-ux/manager-billing-informations": "^1.4.13",
    "@ovh-ux/manager-common-translations": "^0.24.1",
    "@ovh-ux/manager-config": "^8.8.0",
    "@ovh-ux/manager-core-api": "^0.19.4",
    "@ovh-ux/manager-core-utils": "^0.4.9",
    "@ovh-ux/manager-module-common-api": "^0.5.15",
    "@ovh-ux/manager-module-order": "^0.12.0",
    "@ovh-ux/manager-react-components": "^2.43.1",
    "@ovh-ux/manager-react-core-application": "^0.13.4",
    "@ovh-ux/manager-react-shell-client": "^0.11.2",
    "@ovh-ux/request-tagger": "^0.5.9",
    "@ovhcloud/ods-components": "^18.6.2",
    "@ovhcloud/ods-themes": "^18.6.2",
    "@tanstack/react-query": "^5.51.21",
    "@tanstack/react-table": "^8.20.1",
    "clsx": "2.1.1",
    "file-saver": "^2.0.5",
    "i18next": "^23.8.2",
    "i18next-http-backend": "^2.4.3",
    "react": "^18.2.0",
    "react-dom": "^18.2.0",
    "react-hook-form": "^7.55.0",
    "react-i18next": "^14.0.5",
    "react-router-dom": "^6.3.0",
    "tailwindcss": "^3.4.4",
    "zod": "^4.0.5"
  },
  "devDependencies": {
<<<<<<< HEAD
    "@ovh-ux/manager-core-test-utils": "^0.10.1",
    "@ovh-ux/manager-tests-setup": "^0.6.1",
    "@ovh-ux/manager-vite-config": "^0.15.1",
=======
    "@ovh-ux/manager-core-test-utils": "^0.11.0",
    "@ovh-ux/manager-tests-setup": "latest",
    "@ovh-ux/manager-vite-config": "^0.15.2",
>>>>>>> 1e68dbbf
    "@tanstack/react-query-devtools": "^5.51.21",
    "@testing-library/react": "^16.0.1",
    "@types/file-saver": "^2.0.7",
    "element-internals-polyfill": "^3.0.2",
    "msw": "2.1.7",
    "typescript": "^5.1.6"
  },
  "regions": [
    "CA",
    "EU",
    "US"
  ]
}<|MERGE_RESOLUTION|>--- conflicted
+++ resolved
@@ -48,15 +48,9 @@
     "zod": "^4.0.5"
   },
   "devDependencies": {
-<<<<<<< HEAD
-    "@ovh-ux/manager-core-test-utils": "^0.10.1",
+    "@ovh-ux/manager-core-test-utils": "^0.11.0",
     "@ovh-ux/manager-tests-setup": "^0.6.1",
-    "@ovh-ux/manager-vite-config": "^0.15.1",
-=======
-    "@ovh-ux/manager-core-test-utils": "^0.11.0",
-    "@ovh-ux/manager-tests-setup": "latest",
     "@ovh-ux/manager-vite-config": "^0.15.2",
->>>>>>> 1e68dbbf
     "@tanstack/react-query-devtools": "^5.51.21",
     "@testing-library/react": "^16.0.1",
     "@types/file-saver": "^2.0.7",
