{
<<<<<<< HEAD
=======
  "error_fetching_data": "Ein Fehler ist beim Laden der Daten aufgetreten",
  "okms_order_blocked": "Eine OKMS-Domain wird bereits erstellt. Sie können eine neue OKMS-Domain aktivieren, wenn Ihre erste Anfrage bearbeitet wurde.",
  "okms_order_expired": "Die Aktivierung der Region dauert länger als erwartet. Bitte versuchen Sie es in ein paar Minuten erneut.",
  "okms_order_pending": "Ihre OKMS-Domain wird erstellt. Sie werden benachrichtigt, wenn sie bereit ist.",
  "okms_order_success": "Ihre OKMS-Domain {{ okmsId }} ist bereit. Sie können sie jetzt verwenden.",
>>>>>>> ef3c0b23
  "region_1_az_description": "Resiliente und kostengünstige Bereitstellung in 1 Availability Zone.",
  "region_3_az_description": "Bereitstellung mit hoher Resilienz/hoher Verfügbarkeit für Ihre kritischen Anwendungen in 3 Availability Zones",
  "region_continent_AFRICA": "Afrika",
  "region_continent_ASIA": "Asiatisch-pazifischer Raum",
<<<<<<< HEAD
  "region_continent_NORTH_AMERICA": "Nordamerika",
  "region_continent_EUROPE": "Europa",
=======
  "region_continent_EUROPE": "Europa",
  "region_continent_NORTH_AMERICA": "Nordamerika",
>>>>>>> ef3c0b23
  "region_continent_OTHERS": "Andere Regionen",
  "region_local_zone_description": "Bereitstellung Ihrer Anwendungen möglichst nahe an Ihren Usern für niedrige Latenz und die Datenresidenz."
}<|MERGE_RESOLUTION|>--- conflicted
+++ resolved
@@ -1,23 +1,15 @@
 {
-<<<<<<< HEAD
-=======
   "error_fetching_data": "Ein Fehler ist beim Laden der Daten aufgetreten",
   "okms_order_blocked": "Eine OKMS-Domain wird bereits erstellt. Sie können eine neue OKMS-Domain aktivieren, wenn Ihre erste Anfrage bearbeitet wurde.",
   "okms_order_expired": "Die Aktivierung der Region dauert länger als erwartet. Bitte versuchen Sie es in ein paar Minuten erneut.",
   "okms_order_pending": "Ihre OKMS-Domain wird erstellt. Sie werden benachrichtigt, wenn sie bereit ist.",
   "okms_order_success": "Ihre OKMS-Domain {{ okmsId }} ist bereit. Sie können sie jetzt verwenden.",
->>>>>>> ef3c0b23
   "region_1_az_description": "Resiliente und kostengünstige Bereitstellung in 1 Availability Zone.",
   "region_3_az_description": "Bereitstellung mit hoher Resilienz/hoher Verfügbarkeit für Ihre kritischen Anwendungen in 3 Availability Zones",
   "region_continent_AFRICA": "Afrika",
   "region_continent_ASIA": "Asiatisch-pazifischer Raum",
-<<<<<<< HEAD
-  "region_continent_NORTH_AMERICA": "Nordamerika",
-  "region_continent_EUROPE": "Europa",
-=======
   "region_continent_EUROPE": "Europa",
   "region_continent_NORTH_AMERICA": "Nordamerika",
->>>>>>> ef3c0b23
   "region_continent_OTHERS": "Andere Regionen",
   "region_local_zone_description": "Bereitstellung Ihrer Anwendungen möglichst nahe an Ihren Usern für niedrige Latenz und die Datenresidenz."
 }