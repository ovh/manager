{
<<<<<<< HEAD
=======
  "error_fetching_data": "Ocorreu um erro durante o carregamento dos dados",
  "okms_order_blocked": "Um domínio OKMS já está a ser criado. Você poderá ativar um novo domínio OKMS quando o seu primeiro pedido for processado.",
  "okms_order_expired": "A ativação da região demora mais do que o estimado. Por favor, tente novamente em alguns minutos.",
  "okms_order_pending": "O seu domínio OKMS está a ser criado. Você será notificado quando estiver pronto.",
  "okms_order_success": "O seu domínio OKMS {{ okmsId }} está pronto. Você pode agora utilizá-lo.",
>>>>>>> ef3c0b23
  "region_1_az_description": "Implementação resiliente e económica em 1 zona de disponibilidade.",
  "region_3_az_description": "Implementação de alta resiliência/alta disponibilidade para as suas aplicações críticas em 3 zonas de disponibilidade.",
  "region_continent_AFRICA": "África",
  "region_continent_ASIA": "Ásia-Pacífico",
  "region_continent_EUROPE": "Europa",
  "region_continent_NORTH_AMERICA": "América do Norte",
  "region_continent_OTHERS": "Outras regiões",
  "region_local_zone_description": "Implementação das suas aplicações mais próxima dos seus utilizadores para uma baixa latência e residência dos dados."
}<|MERGE_RESOLUTION|>--- conflicted
+++ resolved
@@ -1,12 +1,9 @@
 {
-<<<<<<< HEAD
-=======
   "error_fetching_data": "Ocorreu um erro durante o carregamento dos dados",
   "okms_order_blocked": "Um domínio OKMS já está a ser criado. Você poderá ativar um novo domínio OKMS quando o seu primeiro pedido for processado.",
   "okms_order_expired": "A ativação da região demora mais do que o estimado. Por favor, tente novamente em alguns minutos.",
   "okms_order_pending": "O seu domínio OKMS está a ser criado. Você será notificado quando estiver pronto.",
   "okms_order_success": "O seu domínio OKMS {{ okmsId }} está pronto. Você pode agora utilizá-lo.",
->>>>>>> ef3c0b23
   "region_1_az_description": "Implementação resiliente e económica em 1 zona de disponibilidade.",
   "region_3_az_description": "Implementação de alta resiliência/alta disponibilidade para as suas aplicações críticas em 3 zonas de disponibilidade.",
   "region_continent_AFRICA": "África",
