--- conflicted
+++ resolved
@@ -81,18 +81,5 @@
   "version_state_delete": "Eliminar",
   "version_state_deleted": "Eliminada",
   "version_state_reactivate": "Reactivar",
-<<<<<<< HEAD
-  "versions": "Versiones",
-  "add_row": "Añadir una línea",
-  "error_duplicate_keys": "No puede haber dos claves idénticas.",
-  "error_empty_keys": "No puede tener una clave vacía.",
-  "error_key_value_conversion": "El valor del secreto no se puede convertir en pares clave-valor.",
-  "key": "Clave",
-  "key_value": "Clave de valor",
-  "okms_dashboard_title": "Detalle del dominio OKMS",
-  "okms_manage_label": "Gestionar mi dominio OKMS",
-  "value": "Valor"
-=======
   "versions": "Versiones"
->>>>>>> ef3c0b23
 }