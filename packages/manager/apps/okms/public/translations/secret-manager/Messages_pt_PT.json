--- conflicted
+++ resolved
@@ -81,18 +81,5 @@
   "version_state_delete": "Eliminar",
   "version_state_deleted": "Eliminada",
   "version_state_reactivate": "Reativar",
-<<<<<<< HEAD
-  "versions": "Versões",
-  "add_row": "Adicionar uma linha",
-  "error_duplicate_keys": "Não pode ter duas chaves idênticas.",
-  "error_empty_keys": "Não pode ter uma chave vazia.",
-  "error_key_value_conversion": "O valor do segredo não pode ser convertido em pares de chave-valor.",
-  "key": "Chave",
-  "key_value": "Chave valor",
-  "okms_dashboard_title": "Detalhes do domínio OKMS",
-  "okms_manage_label": "Gerir o meu domínio OKMS",
-  "value": "Valor"
-=======
   "versions": "Versões"
->>>>>>> ef3c0b23
 }