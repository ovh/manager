--- conflicted
+++ resolved
@@ -1,10 +1,6 @@
 {
   "name": "@ovh-ux/manager-pci-ai-tools-app",
-<<<<<<< HEAD
-  "version": "1.14.3",
-=======
   "version": "1.14.4",
->>>>>>> 9b1beb6a
   "private": true,
   "description": "pci-ai-tools",
   "repository": {
