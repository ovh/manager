--- conflicted
+++ resolved
@@ -39,12 +39,4 @@
 vi.mock('@/utils/utils', () => ({
   formatDate: vi.fn(),
   removeString: vi.fn(),
-<<<<<<< HEAD
-}));
-
-vi.mock('@/utils/utils', () => ({
-  formatDate: vi.fn(),
-  removeString: vi.fn(),
-=======
->>>>>>> abc988d0
 }));