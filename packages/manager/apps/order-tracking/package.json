--- conflicted
+++ resolved
@@ -1,10 +1,6 @@
 {
   "name": "@ovh-ux/order-tracking-app",
-<<<<<<< HEAD
-  "version": "2.7.3",
-=======
   "version": "2.7.4",
->>>>>>> a85411a7
   "private": true,
   "description": "Order tracking standalone application.",
   "repository": {
@@ -21,17 +17,6 @@
     "start:watch": "lerna exec --stream --parallel --scope='@ovh-ux/order-tracking-app' --include-dependencies -- npm run dev:watch --if-present"
   },
   "dependencies": {
-<<<<<<< HEAD
-    "@ovh-ux/manager-config": "^6.5.1",
-    "@ovh-ux/manager-core": "^12.12.7",
-    "@ovh-ux/ng-at-internet": "^5.9.4",
-    "@ovh-ux/ng-ovh-http": "^5.0.5",
-    "@ovh-ux/ng-ovh-order-tracking": "^2.2.1",
-    "@ovh-ux/ng-ovh-request-tagger": "^1.1.7",
-    "@ovh-ux/ng-ovh-sso-auth": "^4.6.3",
-    "@ovh-ux/ng-ovh-swimming-poll": "^5.0.6",
-    "@ovh-ux/ng-translate-async-loader": "^2.1.5",
-=======
     "@ovh-ux/manager-config": "^6.5.2",
     "@ovh-ux/manager-core": "^12.12.8",
     "@ovh-ux/ng-at-internet": "^5.9.5",
@@ -41,7 +26,6 @@
     "@ovh-ux/ng-ovh-sso-auth": "^4.6.4",
     "@ovh-ux/ng-ovh-swimming-poll": "^5.0.7",
     "@ovh-ux/ng-translate-async-loader": "^2.1.6",
->>>>>>> a85411a7
     "@ovh-ux/request-tagger": "^0.1.1",
     "@ovh-ux/ui-kit": "^6.3.0",
     "@uirouter/angularjs": "^1.0.22",
@@ -68,11 +52,7 @@
     "whatwg-fetch": "^3.5.0"
   },
   "devDependencies": {
-<<<<<<< HEAD
-    "@ovh-ux/manager-webpack-config": "^6.1.1",
-=======
     "@ovh-ux/manager-webpack-config": "^6.1.2",
->>>>>>> a85411a7
     "glob": "^7.1.6",
     "webpack-merge": "^4.1.4"
   },
