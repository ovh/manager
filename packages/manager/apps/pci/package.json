{
  "name": "@ovh-ux/manager-pci-app",
<<<<<<< HEAD
  "version": "3.7.3",
=======
  "version": "3.7.4",
>>>>>>> 5ab0cf35
  "private": true,
  "description": "Public Cloud Instance standalone application.",
  "repository": {
    "type": "git",
    "url": "git+https://github.com/ovh/manager.git",
    "directory": "packages/manager/apps/pci"
  },
  "license": "BSD-3-Clause",
  "author": "OVH SAS",
  "scripts": {
    "build": "webpack --env.production",
    "dev": "webpack-dev-server",
    "dev:watch": "yarn run dev",
    "start": "lerna exec --stream --scope='@ovh-ux/manager-pci-app' --include-dependencies -- npm run build --if-present",
    "start:dev": "lerna exec --stream --scope='@ovh-ux/manager-pci-app' --include-dependencies -- npm run dev --if-present",
    "start:watch": "lerna exec --stream --parallel --scope='@ovh-ux/manager-pci-app' --include-dependencies -- npm run dev:watch --if-present"
  },
  "dependencies": {
    "@ovh-ux/manager-account-migration": "^1.3.1",
    "@ovh-ux/manager-advices": "^1.6.1",
    "@ovh-ux/manager-banner": "^1.2.14",
    "@ovh-ux/manager-cloud-styles": "^1.5.0",
    "@ovh-ux/manager-components": "^1.0.0",
    "@ovh-ux/manager-config": "^6.5.1",
    "@ovh-ux/manager-core": "^12.12.7",
    "@ovh-ux/manager-filters": "^1.1.1",
    "@ovh-ux/manager-ng-layout-helpers": "^2.6.1",
<<<<<<< HEAD
    "@ovh-ux/manager-pci": "^5.104.0",
=======
    "@ovh-ux/manager-pci": "^5.105.0",
>>>>>>> 5ab0cf35
    "@ovh-ux/manager-trusted-nic": "^0.0.0 || ^1.0.0",
    "@ovh-ux/ng-at-internet": "^5.9.4",
    "@ovh-ux/ng-at-internet-ui-router-plugin": "^3.2.2",
    "@ovh-ux/ng-ovh-api-wrappers": "^5.0.0",
    "@ovh-ux/ng-ovh-cloud-universe-components": "^2.7.0",
    "@ovh-ux/ng-ovh-contacts": "^5.1.2",
    "@ovh-ux/ng-ovh-contracts": "^4.2.2",
    "@ovh-ux/ng-ovh-feature-flipping": "^1.0.6",
    "@ovh-ux/ng-ovh-http": "^5.0.5",
    "@ovh-ux/ng-ovh-payment-method": "^9.4.0",
    "@ovh-ux/ng-ovh-proxy-request": "^2.0.5",
    "@ovh-ux/ng-ovh-request-tagger": "^1.1.7",
    "@ovh-ux/ng-ovh-responsive-popover": "^6.0.1",
    "@ovh-ux/ng-ovh-sso-auth": "^4.6.3",
    "@ovh-ux/ng-ovh-swimming-poll": "^5.0.6",
    "@ovh-ux/ng-ovh-user-pref": "^2.0.5",
    "@ovh-ux/ng-pagination-front": "^10.1.1",
    "@ovh-ux/ng-q-allsettled": "^2.0.5",
    "@ovh-ux/ng-tail-logs": "^2.0.8",
    "@ovh-ux/ng-translate-async-loader": "^2.1.5",
    "@ovh-ux/ng-ui-router-breadcrumb": "^1.1.7",
    "@ovh-ux/ng-ui-router-layout": "^4.1.1",
    "@ovh-ux/request-tagger": "^0.1.1",
    "@ovh-ux/ui-kit": "^6.3.0",
    "angular": "^1.7.5",
    "angular-animate": "^1.7.5",
    "angular-cookies": "^1.7.8",
    "angular-translate": "^2.18.1",
    "angular-ui-bootstrap": "^1.3.3",
    "angular-ui-validate": "^1.2.3",
    "bloodhound-js": "^1.2.3",
    "clipboard": "^2.0.4",
    "core-js": "^3.6.5",
    "flatpickr": "^4.6.3",
    "font-awesome": "^4.0.0",
    "jquery-ui": "^1.12.1",
    "lodash-es": "^4.17.15",
    "matchmedia-ng": "^1.0.8",
    "oclazyload": "^1.1.0",
    "ovh-api-services": "^16.0.0",
    "ovh-common-style": "^5.0.0",
    "ovh-manager-webfont": "^1.2.0",
    "ovh-ui-kit-bs": "^4.2.0",
    "popper.js": "^1.16.1",
    "regenerator-runtime": "^0.13.7",
    "ui-select": "^0.19.8",
    "whatwg-fetch": "^3.5.0"
  },
  "devDependencies": {
    "@ovh-ux/manager-webpack-config": "^6.0.1",
    "glob": "^7.1.6",
    "webpack-merge": "^4.2.2"
  },
  "regions": [
    "CA",
    "EU",
    "US"
  ]
}<|MERGE_RESOLUTION|>--- conflicted
+++ resolved
@@ -1,10 +1,6 @@
 {
   "name": "@ovh-ux/manager-pci-app",
-<<<<<<< HEAD
-  "version": "3.7.3",
-=======
   "version": "3.7.4",
->>>>>>> 5ab0cf35
   "private": true,
   "description": "Public Cloud Instance standalone application.",
   "repository": {
@@ -32,11 +28,7 @@
     "@ovh-ux/manager-core": "^12.12.7",
     "@ovh-ux/manager-filters": "^1.1.1",
     "@ovh-ux/manager-ng-layout-helpers": "^2.6.1",
-<<<<<<< HEAD
-    "@ovh-ux/manager-pci": "^5.104.0",
-=======
     "@ovh-ux/manager-pci": "^5.105.0",
->>>>>>> 5ab0cf35
     "@ovh-ux/manager-trusted-nic": "^0.0.0 || ^1.0.0",
     "@ovh-ux/ng-at-internet": "^5.9.4",
     "@ovh-ux/ng-at-internet-ui-router-plugin": "^3.2.2",
