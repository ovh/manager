{
  "name": "@ovh-ux/manager-pci-contacts-app",
  "version": "0.1.5",
  "private": true,
  "description": "PCI Contacts react application",
  "repository": {
    "type": "git",
    "url": "git+https://github.com/ovh/manager.git",
    "directory": "packages/manager/apps/pci-contacts"
  },
  "license": "BSD-3-Clause",
  "author": "OVH SAS",
  "type": "module",
  "scripts": {
    "build": "tsc && vite build",
    "build:strict": "tsc --project tsconfig.strict.json && vite build",
    "lint:modern": "manager-lint --config eslint.config.mjs ./src",
    "lint:modern:fix": "manager-lint --fix --config eslint.config.mjs ./src",
    "start": "tsc && vite",
    "test": "manager-test run",
    "test:coverage": "manager-test run --coverage"
  },
  "dependencies": {
    "@ovh-ux/manager-common-translations": "^0.8.0",
    "@ovh-ux/manager-config": "^8.8.0",
    "@ovh-ux/manager-core-api": "^0.19.4",
    "@ovh-ux/manager-core-utils": "^0.4.9",
    "@ovh-ux/manager-pci-common": "^2.7.26",
    "@ovh-ux/manager-react-components": "2.42.4",
    "@ovh-ux/manager-react-core-application": "^0.13.4",
    "@ovh-ux/manager-react-shell-client": "^0.9.1",
    "@ovh-ux/manager-tailwind-config": "^0.6.1",
    "@ovh-ux/request-tagger": "^0.5.9",
    "@ovhcloud/ods-components": "18.6.4",
    "@ovhcloud/ods-themes": "18.6.4",
    "@tanstack/react-query": "5.51.21",
    "axios": "^1.1.2",
    "clsx": "^1.2.1",
    "date-fns": "^3.6.0",
    "element-internals-polyfill": "^3.0.0",
    "i18next": "23.8.2",
    "i18next-http-backend": "2.4.3",
    "react": "18.2.0",
    "react-dom": "18.2.0",
    "react-i18next": "14.1.0",
    "react-router-dom": "6.16.0",
    "tailwindcss": "^3.4.4",
    "validator": "^13.15.15"
  },
  "devDependencies": {
    "@ovh-ux/manager-static-analysis-kit": "^0.14.0",
<<<<<<< HEAD
    "@ovh-ux/manager-tests-setup": "^0.6.1",
    "@ovh-ux/manager-vite-config": "^0.15.1",
=======
    "@ovh-ux/manager-tests-setup": "^0.4.7",
    "@ovh-ux/manager-vite-config": "^0.15.2",
>>>>>>> 1e68dbbf
    "@tanstack/react-query-devtools": "^5.51.21",
    "@types/validator": "^13.15.2",
    "@vitest/coverage-v8": "^2.1.9"
  },
  "regions": [
    "CA",
    "EU"
  ],
  "universes": [
    "@ovh-ux/manager-public-cloud"
  ]
}<|MERGE_RESOLUTION|>--- conflicted
+++ resolved
@@ -49,13 +49,8 @@
   },
   "devDependencies": {
     "@ovh-ux/manager-static-analysis-kit": "^0.14.0",
-<<<<<<< HEAD
     "@ovh-ux/manager-tests-setup": "^0.6.1",
-    "@ovh-ux/manager-vite-config": "^0.15.1",
-=======
-    "@ovh-ux/manager-tests-setup": "^0.4.7",
     "@ovh-ux/manager-vite-config": "^0.15.2",
->>>>>>> 1e68dbbf
     "@tanstack/react-query-devtools": "^5.51.21",
     "@types/validator": "^13.15.2",
     "@vitest/coverage-v8": "^2.1.9"
