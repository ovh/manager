--- conflicted
+++ resolved
@@ -24,13 +24,8 @@
     "bootstrap4": "twbs/bootstrap#v4.0.0",
     "jquery": "^2.1.3",
     "lodash": "^3.10.1",
-<<<<<<< HEAD
-    "ovh-manager-webfont": "^1.0.2",
-    "ovh-ui-kit": "^2.29.0",
-=======
     "ovh-manager-webfont": "^1.2.0",
     "ovh-ui-kit": "^2.29.1",
->>>>>>> 332df21b
     "ovh-ui-kit-bs": "^2.1.1"
   },
   "devDependencies": {
