{
  "name": "@ovh-ux/manager-telecom-dashboard-app",
  "version": "4.3.0",
  "private": true,
  "scripts": {
    "build": "webpack --env.production",
    "dev": "webpack-dev-server",
    "dev:watch": "yarn run dev",
    "start": "lerna exec --stream --scope='@ovh-ux/manager-telecom-dashboard-app' --include-filtered-dependencies -- npm run build --if-present",
    "start:dev": "lerna exec --stream --scope='@ovh-ux/manager-telecom-dashboard-app' --include-filtered-dependencies -- npm run dev --if-present",
    "start:watch": "lerna exec --stream --parallel --scope='@ovh-ux/manager-telecom-dashboard-app' --include-filtered-dependencies -- npm run dev:watch --if-present"
  },
  "dependencies": {
    "@ovh-ux/manager-banner": "^1.1.0",
    "@ovh-ux/manager-config": "^0.3.0",
    "@ovh-ux/manager-core": "^7.1.2",
    "@ovh-ux/manager-telecom-dashboard": "^4.4.0",
    "@ovh-ux/manager-telecom-styles": "^3.1.0",
    "@ovh-ux/ng-at-internet": "^4.0.2",
    "@ovh-ux/ng-at-internet-ui-router-plugin": "^2.0.2",
    "@ovh-ux/ng-ovh-request-tagger": "^1.0.0",
    "@ovh-ux/ng-ovh-sso-auth": "^4.2.2",
    "@ovh-ux/ng-ovh-telecom-universe-components": "^4.0.0",
    "@ovh-ux/ng-uirouter-title": "^2.0.0-beta.3",
    "@uirouter/angularjs": "^1.0.23",
    "CSV-JS": "^1.2.0",
    "angular": "^1.7.5",
    "angular-cookies": "^1.7.8",
    "angular-validation-match": "^1.9.0",
    "bootstrap4": "twbs/bootstrap#v4.0.0",
    "chart.js": "^2.8.0",
    "ip-address": "^5.9.2",
    "jquery": "^2.1.3",
    "jsplumb": "^2.12.0",
    "lodash": "^4.17.15",
    "ng-csv": "^0.3.6",
<<<<<<< HEAD
    "ovh-api-services": "^9.20.0",
=======
    "ovh-api-services": "^9.22.0",
>>>>>>> 1e72016e
    "ovh-manager-webfont": "^1.2.0",
    "ovh-ngstrap": "^4.0.2",
    "ovh-ui-kit": "^2.35.2",
    "ovh-ui-kit-bs": "^2.2.0",
    "validator-js": "^0.2.1"
  },
  "devDependencies": {
    "@ovh-ux/manager-webpack-config": "^3.0.8",
    "webpack-merge": "^4.2.2"
  }
}<|MERGE_RESOLUTION|>--- conflicted
+++ resolved
@@ -34,11 +34,7 @@
     "jsplumb": "^2.12.0",
     "lodash": "^4.17.15",
     "ng-csv": "^0.3.6",
-<<<<<<< HEAD
-    "ovh-api-services": "^9.20.0",
-=======
     "ovh-api-services": "^9.22.0",
->>>>>>> 1e72016e
     "ovh-manager-webfont": "^1.2.0",
     "ovh-ngstrap": "^4.0.2",
     "ovh-ui-kit": "^2.35.2",
