--- conflicted
+++ resolved
@@ -170,9 +170,6 @@
   "sidebar_nasha_cdn": "NAS-HA e CDN",
   "sidebar_vrack_services": "vRack Services",
   "sidebar_all_vrack_services": "Todos os serviços",
-<<<<<<< HEAD
-  "sidebar_pci_analytics_data_platform": "Data Platform"
-=======
+  "sidebar_pci_analytics_data_platform": "Data Platform",
   "sidebar_domain_list": "Os meus nomes de domínio"
->>>>>>> 630c145c
 }