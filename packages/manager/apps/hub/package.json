--- conflicted
+++ resolved
@@ -1,10 +1,6 @@
 {
   "name": "@ovh-ux/manager-hub-app",
-<<<<<<< HEAD
-  "version": "3.24.4",
-=======
   "version": "3.24.5",
->>>>>>> a85411a7
   "private": true,
   "description": "OVHcloud Dashboard control panel.",
   "repository": {
@@ -24,36 +20,6 @@
   },
   "dependencies": {
     "@ovh-ux/manager-at-internet-configuration": "^1.0.0 || ^2.0.0",
-<<<<<<< HEAD
-    "@ovh-ux/manager-banner": "^1.2.14",
-    "@ovh-ux/manager-billing-components": "^3.11.1",
-    "@ovh-ux/manager-config": "^6.5.1",
-    "@ovh-ux/manager-core": "^12.12.7",
-    "@ovh-ux/manager-error-page": "^2.3.1",
-    "@ovh-ux/manager-hub": "^3.6.1",
-    "@ovh-ux/manager-models": "^1.14.2",
-    "@ovh-ux/manager-ng-layout-helpers": "^2.6.1",
-    "@ovh-ux/manager-trusted-nic": "^0.0.0 || ^1.0.0",
-    "@ovh-ux/ng-at-internet": "^5.9.4",
-    "@ovh-ux/ng-at-internet-ui-router-plugin": "^3.2.2",
-    "@ovh-ux/ng-ovh-api-wrappers": "^5.0.0",
-    "@ovh-ux/ng-ovh-contracts": "^4.2.2",
-    "@ovh-ux/ng-ovh-feature-flipping": "^1.0.6",
-    "@ovh-ux/ng-ovh-http": "^5.0.5",
-    "@ovh-ux/ng-ovh-order-tracking": "^2.2.1",
-    "@ovh-ux/ng-ovh-payment-method": "^9.4.0",
-    "@ovh-ux/ng-ovh-proxy-request": "^2.0.5",
-    "@ovh-ux/ng-ovh-request-tagger": "^1.1.7",
-    "@ovh-ux/ng-ovh-sso-auth": "^4.6.3",
-    "@ovh-ux/ng-ovh-swimming-poll": "^5.0.6",
-    "@ovh-ux/ng-ovh-user-pref": "^2.0.5",
-    "@ovh-ux/ng-shell-tracking": "^0.1.4",
-    "@ovh-ux/ng-translate-async-loader": "^2.1.5",
-    "@ovh-ux/ng-ui-router-breadcrumb": "^1.1.7",
-    "@ovh-ux/ng-ui-router-layout": "^4.1.1",
-    "@ovh-ux/request-tagger": "^0.1.1",
-    "@ovh-ux/shell": "^1.8.1",
-=======
     "@ovh-ux/manager-banner": "^1.2.15",
     "@ovh-ux/manager-billing-components": "^3.11.2",
     "@ovh-ux/manager-config": "^6.5.2",
@@ -82,7 +48,6 @@
     "@ovh-ux/ng-ui-router-layout": "^4.1.2",
     "@ovh-ux/request-tagger": "^0.1.1",
     "@ovh-ux/shell": "^1.8.2",
->>>>>>> a85411a7
     "@ovh-ux/ui-kit": "^6.3.0",
     "@ovh-ux/url-builder": "^1.1.0",
     "@uirouter/angularjs": "^1.0.23",
@@ -114,11 +79,7 @@
     "whatwg-fetch": "^3.5.0"
   },
   "devDependencies": {
-<<<<<<< HEAD
-    "@ovh-ux/manager-webpack-config": "^6.1.1",
-=======
     "@ovh-ux/manager-webpack-config": "^6.1.2",
->>>>>>> a85411a7
     "glob": "^7.1.6",
     "lodash": "^4.17.15",
     "webpack-merge": "^4.2.2"
