{
  "name": "@ovh-ux/manager-hub-app",
<<<<<<< HEAD
  "version": "3.24.3",
=======
  "version": "3.24.4",
>>>>>>> 9de70921
  "private": true,
  "description": "OVHcloud Dashboard control panel.",
  "repository": {
    "type": "git",
    "url": "git+https://github.com/ovh/manager.git",
    "directory": "packages/manager/apps/hub"
  },
  "license": "BSD-3-Clause",
  "author": "OVH SAS",
  "scripts": {
    "build": "webpack --env.production",
    "dev": "webpack-dev-server",
    "dev:watch": "yarn run dev",
    "start": "lerna exec --stream --scope='@ovh-ux/manager-hub-app' --include-dependencies -- npm run build --if-present",
    "start:dev": "lerna exec --stream --scope='@ovh-ux/manager-hub-app' --include-dependencies -- npm run dev --if-present",
    "start:watch": "lerna exec --stream --parallel --scope='@ovh-ux/manager-hub-app' --include-dependencies -- npm run dev:watch --if-present"
  },
  "dependencies": {
    "@ovh-ux/manager-at-internet-configuration": "^1.0.0 || ^2.0.0",
    "@ovh-ux/manager-banner": "^1.2.14",
    "@ovh-ux/manager-billing-components": "^3.11.1",
    "@ovh-ux/manager-config": "^6.5.1",
    "@ovh-ux/manager-core": "^12.12.7",
    "@ovh-ux/manager-error-page": "^2.3.1",
    "@ovh-ux/manager-hub": "^3.6.1",
    "@ovh-ux/manager-models": "^1.14.2",
    "@ovh-ux/manager-ng-layout-helpers": "^2.6.1",
    "@ovh-ux/manager-trusted-nic": "^0.0.0 || ^1.0.0",
    "@ovh-ux/ng-at-internet": "^5.9.4",
    "@ovh-ux/ng-at-internet-ui-router-plugin": "^3.2.2",
    "@ovh-ux/ng-ovh-api-wrappers": "^5.0.0",
    "@ovh-ux/ng-ovh-contracts": "^4.2.2",
    "@ovh-ux/ng-ovh-feature-flipping": "^1.0.6",
    "@ovh-ux/ng-ovh-http": "^5.0.5",
    "@ovh-ux/ng-ovh-order-tracking": "^2.2.1",
    "@ovh-ux/ng-ovh-payment-method": "^9.4.0",
    "@ovh-ux/ng-ovh-proxy-request": "^2.0.5",
    "@ovh-ux/ng-ovh-request-tagger": "^1.1.7",
    "@ovh-ux/ng-ovh-sso-auth": "^4.6.3",
    "@ovh-ux/ng-ovh-swimming-poll": "^5.0.6",
    "@ovh-ux/ng-ovh-user-pref": "^2.0.5",
    "@ovh-ux/ng-shell-tracking": "^0.1.4",
    "@ovh-ux/ng-translate-async-loader": "^2.1.5",
    "@ovh-ux/ng-ui-router-breadcrumb": "^1.1.7",
    "@ovh-ux/ng-ui-router-layout": "^4.1.1",
    "@ovh-ux/request-tagger": "^0.1.1",
    "@ovh-ux/shell": "^1.8.1",
    "@ovh-ux/ui-kit": "^6.3.0",
    "@ovh-ux/url-builder": "^1.1.0",
    "@uirouter/angularjs": "^1.0.23",
    "angular": "^1.7.5",
    "angular-animate": "^1.7.5",
    "angular-aria": "^1.7.8",
    "angular-cookies": "^1.7.8",
    "angular-dynamic-locale": "^0.1.37",
    "angular-i18n": "^1.7.8",
    "angular-resource": "^1.7.8",
    "angular-sanitize": "^1.7.8",
    "angular-translate": "^2.18.1",
    "angular-translate-loader-pluggable": "^1.3.1",
    "angular-ui-bootstrap": "1.3.3",
    "bloodhound-js": "^1.2.3",
    "bootstrap": "^4.4.1",
    "clipboard": "^2.0.4",
    "core-js": "^3.6.5",
    "flatpickr": "^4.6.3",
    "jquery": "^2.1.3",
    "lodash-es": "^4.17.15",
    "moment": "^2.24.0",
    "oclazyload": "^1.1.0",
    "ovh-api-services": "^16.0.0",
    "ovh-ui-kit-bs": "^4.2.0",
    "popper.js": "^1.16.1",
    "regenerator-runtime": "^0.13.7",
    "ui-select": "^0.19.8",
    "whatwg-fetch": "^3.5.0"
  },
  "devDependencies": {
<<<<<<< HEAD
    "@ovh-ux/manager-webpack-config": "^6.1.0",
=======
    "@ovh-ux/manager-webpack-config": "^6.1.1",
>>>>>>> 9de70921
    "glob": "^7.1.6",
    "lodash": "^4.17.15",
    "webpack-merge": "^4.2.2"
  },
  "regions": [
    "CA",
    "EU",
    "US"
  ]
}<|MERGE_RESOLUTION|>--- conflicted
+++ resolved
@@ -1,10 +1,6 @@
 {
   "name": "@ovh-ux/manager-hub-app",
-<<<<<<< HEAD
-  "version": "3.24.3",
-=======
   "version": "3.24.4",
->>>>>>> 9de70921
   "private": true,
   "description": "OVHcloud Dashboard control panel.",
   "repository": {
@@ -83,11 +79,7 @@
     "whatwg-fetch": "^3.5.0"
   },
   "devDependencies": {
-<<<<<<< HEAD
-    "@ovh-ux/manager-webpack-config": "^6.1.0",
-=======
     "@ovh-ux/manager-webpack-config": "^6.1.1",
->>>>>>> 9de70921
     "glob": "^7.1.6",
     "lodash": "^4.17.15",
     "webpack-merge": "^4.2.2"
