import 'script-loader!moment/min/moment.min.js'; //eslint-disable-line

import angular from 'angular';
import 'angular-ui-bootstrap';
import 'angular-animate';
import 'angular-translate';
import uiRouter, { RejectType } from '@uirouter/angularjs';
import ngOvhUiRouterLineProgress from '@ovh-ux/ng-ui-router-line-progress';
import ngUiRouterBreadcrumb from '@ovh-ux/ng-ui-router-breadcrumb';

import { isString, get, has } from 'lodash-es';

import '@ovh-ux/ui-kit';
import ovhManagerCookiePolicy from '@ovh-ux/manager-cookie-policy';
import ovhManagerBanner from '@ovh-ux/manager-banner';
import ngOvhFeatureFlipping from '@ovh-ux/ng-ovh-feature-flipping';
import ovhManagerAccountSidebar from '@ovh-ux/manager-account-sidebar';
import { registerCoreModule } from '@ovh-ux/manager-core';
import ovhManagerHub from '@ovh-ux/manager-hub';
import ovhManagerIncidentBanner from '@ovh-ux/manager-incident-banner';
import ovhManagerNavbar from '@ovh-ux/manager-navbar';
import ovhManagerOrderTracking from '@ovh-ux/ng-ovh-order-tracking';
import ngOvhSsoAuthModalPlugin from '@ovh-ux/ng-ovh-sso-auth-modal-plugin';
import ngOvhPaymentMethod from '@ovh-ux/ng-ovh-payment-method';
import { detach as detachPreloader } from '@ovh-ux/manager-preloader';
import ovhNotificationsSidebar from '@ovh-ux/manager-notifications-sidebar';

import atInternet from './components/at-internet';
import errorPage from './components/error-page';
import dashboard from './dashboard';

import controller from './controller';
import routing from './routing';
import '@ovh-ux/ui-kit/dist/css/oui.css';
import 'ovh-ui-kit-bs/dist/css/oui-bs3.css';
import './index.less';
import './index.scss';

export default (containerEl, environment) => {
  const moduleName = 'managerHubApp';

<<<<<<< HEAD
  angular
    .module(
      moduleName,
      [
        atInternet,
        dashboard,
        errorPage,
        'ngAnimate',
        ngOvhFeatureFlipping,
        ngOvhSsoAuthModalPlugin,
        ngOvhUiRouterLineProgress,
        ngUiRouterBreadcrumb,
        'oui',
        ovhManagerAccountSidebar,
        registerCoreModule(environment),
        ovhManagerHub,
        ovhManagerIncidentBanner,
        ovhManagerNavbar,
        ovhManagerOrderTracking,
        ovhNotificationsSidebar,
        ovhManagerBanner,
        ngOvhPaymentMethod,
        'pascalprecht.translate',
        'ui.bootstrap',
        uiRouter,
        ...get(__NG_APP_INJECTIONS__, environment.getRegion(), []),
      ].filter(isString),
    )
    .config(
      /* @ngInject */ (coreConfigProvider) => {
        coreConfigProvider.setEnvironment(environment);
      },
    )
    .controller('HubController', controller)
    .config(
      /* @ngInject */ ($locationProvider) => $locationProvider.hashPrefix(''),
    )
    .config(
      /* @ngInject */ (ovhFeatureFlippingProvider) => {
        ovhFeatureFlippingProvider.setApplicationName(
          environment.getApplicationName(),
        );
      },
    )
    .config(routing)
    .config(
      /* @ngInject */ (ovhPaymentMethodProvider) => {
        ovhPaymentMethodProvider.setUserLocale(environment.getUserLocale());
      },
    )
    .run(
      /* @ngInject */ ($anchorScroll, $rootScope, $translate, $transitions) => {
        $transitions.onBefore({ to: 'app.**' }, () => $translate.refresh());
        $transitions.onSuccess({}, () => $anchorScroll('hub-scroll-top'));
=======
angular
  .module(
    moduleName,
    [
      atInternet,
      dashboard,
      errorPage,
      'ngAnimate',
      ngOvhFeatureFlipping,
      ngOvhSsoAuthModalPlugin,
      ngOvhUiRouterLineProgress,
      ngUiRouterBreadcrumb,
      'oui',
      ovhManagerAccountSidebar,
      ovhManagerCore,
      ovhManagerHub,
      ovhManagerIncidentBanner,
      ovhManagerNavbar,
      ovhManagerOrderTracking,
      ovhNotificationsSidebar,
      ovhManagerBanner,
      ovhManagerCookiePolicy,
      ngOvhPaymentMethod,
      'pascalprecht.translate',
      'ui.bootstrap',
      uiRouter,
      ...get(__NG_APP_INJECTIONS__, Environment.getRegion(), []),
    ].filter(isString),
  )
  .controller('HubController', controller)
  .config(
    /* @ngInject */ ($locationProvider) => $locationProvider.hashPrefix(''),
  )
  .config(
    /* @ngInject */ (ovhFeatureFlippingProvider) => {
      ovhFeatureFlippingProvider.setApplicationName(
        Environment.getApplicationName(),
      );
    },
  )
  .config(routing)
  .config(
    /* @ngInject */ (ovhPaymentMethodProvider) => {
      ovhPaymentMethodProvider.setUserLocale(Environment.getUserLocale());
    },
  )
  .run(
    /* @ngInject */ ($anchorScroll, $rootScope, $translate, $transitions) => {
      $transitions.onBefore({ to: 'app.**' }, () => $translate.refresh());
      $transitions.onSuccess({}, () => $anchorScroll('hub-scroll-top'));
>>>>>>> 56a8b1ba

        $transitions.onSuccess({ to: 'error' }, () => {
          $rootScope.$emit('ovh::sidebar::hide');
        });
      },
    )
    .run(
      /* @ngInject */ ($translate) => {
        let lang = $translate.use();

        if (['en_GB', 'es_US', 'fr_CA'].includes(lang)) {
          lang = lang.toLowerCase().replace('_', '-');
        } else {
          [lang] = lang.split('_');
        }

        return import(`script-loader!moment/locale/${lang}.js`).then(() =>
          moment.locale(lang),
        );
      },
    )
    .run(
      /* @ngInject */ ($state) => {
        $state.defaultErrorHandler((error) => {
          if (error.type === RejectType.ERROR) {
            $state.go(
              'error',
              {
                detail: {
                  message: get(error.detail, 'data.message'),
                  code: has(error.detail, 'headers')
                    ? error.detail.headers('x-ovh-queryId')
                    : null,
                },
              },
              { location: false },
            );
          }
        });
      },
    )
    .run(/* @ngTranslationsInject:json ./translations */)
    .run(
      /* @ngInject */ ($rootScope, $transitions) => {
        const unregisterHook = $transitions.onSuccess({}, () => {
          detachPreloader();
          $rootScope.$broadcast('app:started');
          unregisterHook();
        });
      },
    );

  angular.bootstrap(containerEl, [moduleName], {
    strictDi: true,
  });

  return moduleName;
};<|MERGE_RESOLUTION|>--- conflicted
+++ resolved
@@ -11,8 +11,8 @@
 import { isString, get, has } from 'lodash-es';
 
 import '@ovh-ux/ui-kit';
+import ovhManagerBanner from '@ovh-ux/manager-banner';
 import ovhManagerCookiePolicy from '@ovh-ux/manager-cookie-policy';
-import ovhManagerBanner from '@ovh-ux/manager-banner';
 import ngOvhFeatureFlipping from '@ovh-ux/ng-ovh-feature-flipping';
 import ovhManagerAccountSidebar from '@ovh-ux/manager-account-sidebar';
 import { registerCoreModule } from '@ovh-ux/manager-core';
@@ -39,7 +39,6 @@
 export default (containerEl, environment) => {
   const moduleName = 'managerHubApp';
 
-<<<<<<< HEAD
   angular
     .module(
       moduleName,
@@ -61,6 +60,7 @@
         ovhManagerOrderTracking,
         ovhNotificationsSidebar,
         ovhManagerBanner,
+        ovhManagerCookiePolicy,
         ngOvhPaymentMethod,
         'pascalprecht.translate',
         'ui.bootstrap',
@@ -94,58 +94,6 @@
       /* @ngInject */ ($anchorScroll, $rootScope, $translate, $transitions) => {
         $transitions.onBefore({ to: 'app.**' }, () => $translate.refresh());
         $transitions.onSuccess({}, () => $anchorScroll('hub-scroll-top'));
-=======
-angular
-  .module(
-    moduleName,
-    [
-      atInternet,
-      dashboard,
-      errorPage,
-      'ngAnimate',
-      ngOvhFeatureFlipping,
-      ngOvhSsoAuthModalPlugin,
-      ngOvhUiRouterLineProgress,
-      ngUiRouterBreadcrumb,
-      'oui',
-      ovhManagerAccountSidebar,
-      ovhManagerCore,
-      ovhManagerHub,
-      ovhManagerIncidentBanner,
-      ovhManagerNavbar,
-      ovhManagerOrderTracking,
-      ovhNotificationsSidebar,
-      ovhManagerBanner,
-      ovhManagerCookiePolicy,
-      ngOvhPaymentMethod,
-      'pascalprecht.translate',
-      'ui.bootstrap',
-      uiRouter,
-      ...get(__NG_APP_INJECTIONS__, Environment.getRegion(), []),
-    ].filter(isString),
-  )
-  .controller('HubController', controller)
-  .config(
-    /* @ngInject */ ($locationProvider) => $locationProvider.hashPrefix(''),
-  )
-  .config(
-    /* @ngInject */ (ovhFeatureFlippingProvider) => {
-      ovhFeatureFlippingProvider.setApplicationName(
-        Environment.getApplicationName(),
-      );
-    },
-  )
-  .config(routing)
-  .config(
-    /* @ngInject */ (ovhPaymentMethodProvider) => {
-      ovhPaymentMethodProvider.setUserLocale(Environment.getUserLocale());
-    },
-  )
-  .run(
-    /* @ngInject */ ($anchorScroll, $rootScope, $translate, $transitions) => {
-      $transitions.onBefore({ to: 'app.**' }, () => $translate.refresh());
-      $transitions.onSuccess({}, () => $anchorScroll('hub-scroll-top'));
->>>>>>> 56a8b1ba
 
         $transitions.onSuccess({ to: 'error' }, () => {
           $rootScope.$emit('ovh::sidebar::hide');
