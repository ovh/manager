import 'script-loader!moment/min/moment.min.js'; //eslint-disable-line

import { Environment } from '@ovh-ux/manager-config';
import 'angular-ui-bootstrap';
import angular from 'angular';
import 'angular-animate';
import 'angular-translate';
import uiRouter, { RejectType } from '@uirouter/angularjs';
import ngOvhUiRouterLineProgress from '@ovh-ux/ng-ui-router-line-progress';
import ngUiRouterBreadcrumb from '@ovh-ux/ng-ui-router-breadcrumb';

import { isString, get, has } from 'lodash-es';

import '@ovh-ux/ui-kit';
import ovhManagerBanner from '@ovh-ux/manager-banner';
import ngOvhFeatureFlipping from '@ovh-ux/ng-ovh-feature-flipping';
import ovhManagerAccountSidebar from '@ovh-ux/manager-account-sidebar';
import ovhManagerCore from '@ovh-ux/manager-core';
import ovhManagerHub from '@ovh-ux/manager-hub';
import ovhManagerNavbar from '@ovh-ux/manager-navbar';
import ovhManagerOrderTracking from '@ovh-ux/ng-ovh-order-tracking';
import ngOvhSsoAuthModalPlugin from '@ovh-ux/ng-ovh-sso-auth-modal-plugin';
import ngOvhPaymentMethod from '@ovh-ux/ng-ovh-payment-method';
import { detach as detachPreloader } from '@ovh-ux/manager-preloader';
import ovhNotificationsSidebar from '@ovh-ux/manager-notifications-sidebar';

import atInternet from './components/at-internet';
import errorPage from './components/error-page';
import dashboard from './dashboard';

import controller from './controller';
import routing from './routing';
import '@ovh-ux/ui-kit/dist/css/oui.css';
import 'ovh-ui-kit-bs/dist/css/oui-bs3.css';
import './index.less';
import './index.scss';

Environment.setVersion(__VERSION__);

const moduleName = 'managerHubApp';

angular
  .module(
    moduleName,
    [
      atInternet,
      dashboard,
      errorPage,
      'ngAnimate',
      ngOvhFeatureFlipping,
      ngOvhSsoAuthModalPlugin,
      ngOvhUiRouterLineProgress,
      ngUiRouterBreadcrumb,
      'oui',
      ovhManagerAccountSidebar,
      ovhManagerCore,
      ovhManagerHub,
      ovhManagerNavbar,
      ovhManagerOrderTracking,
      ovhNotificationsSidebar,
<<<<<<< HEAD
      ngOvhPaymentMethod,
=======
      ovhManagerBanner,
>>>>>>> fcfa8e22
      'pascalprecht.translate',
      'ui.bootstrap',
      uiRouter,
      ...get(__NG_APP_INJECTIONS__, Environment.getRegion(), []),
    ].filter(isString),
  )
  .controller('HubController', controller)
  .config(
    /* @ngInject */ ($locationProvider) => $locationProvider.hashPrefix(''),
  )
  .config(
    /* @ngInject */ (ovhFeatureFlippingProvider) => {
      ovhFeatureFlippingProvider.setApplicationName(
        Environment.getApplicationName(),
      );
    },
  )
  .config(routing)
  .config(
    /* @ngInject */ (ovhPaymentMethodProvider) => {
      ovhPaymentMethodProvider.setUserLocale(Environment.getUserLocale());
    },
  )
  .run(
    /* @ngInject */ ($anchorScroll, $rootScope, $translate, $transitions) => {
      $transitions.onBefore({ to: 'app.**' }, () => $translate.refresh());
      $transitions.onSuccess({}, () => $anchorScroll('hub-scroll-top'));

      $transitions.onSuccess({ to: 'error' }, () => {
        $rootScope.$emit('ovh::sidebar::hide');
      });
    },
  )
  .run(
    /* @ngInject */ ($translate) => {
      let lang = $translate.use();

      if (['en_GB', 'es_US', 'fr_CA'].includes(lang)) {
        lang = lang.toLowerCase().replace('_', '-');
      } else {
        [lang] = lang.split('_');
      }

      return import(`script-loader!moment/locale/${lang}.js`).then(() =>
        moment.locale(lang),
      );
    },
  )
  .run(
    /* @ngInject */ ($state) => {
      $state.defaultErrorHandler((error) => {
        if (error.type === RejectType.ERROR) {
          $state.go(
            'error',
            {
              detail: {
                message: get(error.detail, 'data.message'),
                code: has(error.detail, 'headers')
                  ? error.detail.headers('x-ovh-queryId')
                  : null,
              },
            },
            { location: false },
          );
        }
      });
    },
  )
  .run(/* @ngTranslationsInject:json ./translations */)
  .run(
    /* @ngInject */ ($rootScope, $transitions) => {
      const unregisterHook = $transitions.onSuccess({}, () => {
        detachPreloader();
        $rootScope.$broadcast('app:started');
        unregisterHook();
      });
    },
  );

export default moduleName;<|MERGE_RESOLUTION|>--- conflicted
+++ resolved
@@ -58,11 +58,8 @@
       ovhManagerNavbar,
       ovhManagerOrderTracking,
       ovhNotificationsSidebar,
-<<<<<<< HEAD
+      ovhManagerBanner,
       ngOvhPaymentMethod,
-=======
-      ovhManagerBanner,
->>>>>>> fcfa8e22
       'pascalprecht.translate',
       'ui.bootstrap',
       uiRouter,
