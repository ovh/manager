{
  "name": "@ovh-ux/manager-vrack-app",
  "version": "0.2.1",
  "private": true,
  "scripts": {
    "build": "webpack --env.production",
    "dev": "webpack-dev-server",
    "dev:watch": "yarn run dev",
    "start": "lerna exec --stream --scope='@ovh-ux/manager-vrack-app' --include-filtered-dependencies -- npm run build --if-present",
    "start:dev": "lerna exec --stream --scope='@ovh-ux/manager-vrack-app' --include-filtered-dependencies -- npm run dev --if-present",
    "start:watch": "lerna exec --stream --parallel --scope='@ovh-ux/manager-vrack-app' --include-filtered-dependencies -- npm run dev:watch --if-present"
  },
  "dependencies": {
    "@ovh-ux/manager-cloud-styles": "^0.3.0",
    "@ovh-ux/manager-config": "^0.3.0",
    "@ovh-ux/manager-core": "^7.1.0",
    "@ovh-ux/manager-vrack": "^0.3.1",
    "@ovh-ux/ng-ovh-api-wrappers": "^4.0.4",
    "@ovh-ux/ng-ovh-cloud-universe-components": "^1.3.1",
    "@ovh-ux/ng-ovh-contracts": "^3.0.0-beta.3",
    "@ovh-ux/ng-ovh-proxy-request": "^1.0.0-beta.0",
    "@ovh-ux/ng-ovh-request-tagger": "^1.0.0",
    "@ovh-ux/ng-ovh-sso-auth": "^4.2.2",
    "@ovh-ux/ng-ovh-toaster": "^1.0.2",
    "@ovh-ux/ng-ovh-user-pref": "^1.0.0",
    "@ovh-ux/ng-translate-async-loader": "^2.0.2",
    "@uirouter/angularjs": "^1.0.23",
    "angular": "^1.7.5",
    "angular-cookies": "^1.7.8",
    "angular-translate": "^2.11.0",
    "angular-ui-bootstrap": "~1.3.3",
    "d3": "~3.5.13",
    "jquery": "^2.1.3",
    "lodash": "^4.17.15",
    "messenger": "HubSpot/messenger#~1.4.1",
    "oclazyload": "^1.1.0",
    "ovh-api-services": "^9.22.0",
    "ovh-manager-webfont": "^1.2.0",
<<<<<<< HEAD
    "ovh-ui-angular": "^3.9.3",
    "ovh-ui-kit": "^2.34.3"
=======
    "ovh-ui-angular": "^3.9.4",
    "ovh-ui-kit": "^2.35.2"
>>>>>>> b15cb8d3
  },
  "devDependencies": {
    "@ovh-ux/manager-webpack-config": "^3.0.8",
    "webpack-merge": "^4.2.2"
  }
}<|MERGE_RESOLUTION|>--- conflicted
+++ resolved
@@ -36,13 +36,8 @@
     "oclazyload": "^1.1.0",
     "ovh-api-services": "^9.22.0",
     "ovh-manager-webfont": "^1.2.0",
-<<<<<<< HEAD
-    "ovh-ui-angular": "^3.9.3",
-    "ovh-ui-kit": "^2.34.3"
-=======
     "ovh-ui-angular": "^3.9.4",
     "ovh-ui-kit": "^2.35.2"
->>>>>>> b15cb8d3
   },
   "devDependencies": {
     "@ovh-ux/manager-webpack-config": "^3.0.8",
