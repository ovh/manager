--- conflicted
+++ resolved
@@ -35,11 +35,7 @@
     "oclazyload": "^1.1.0",
     "ovh-api-services": "^9.4.0",
     "ovh-manager-webfont": "^1.2.0",
-<<<<<<< HEAD
-    "ovh-ui-angular": "^3.7.2",
-=======
     "ovh-ui-angular": "^3.7.4",
->>>>>>> 68b3241f
     "ovh-ui-kit": "^2.33.4"
   },
   "devDependencies": {
