--- conflicted
+++ resolved
@@ -33,13 +33,8 @@
     "oclazyload": "^1.1.0",
     "ovh-api-services": "^6.23.0",
     "ovh-manager-webfont": "^1.2.0",
-<<<<<<< HEAD
     "ovh-ui-angular": "^3.2.0",
-    "ovh-ui-kit": "^2.33.1"
-=======
-    "ovh-ui-angular": "^3.2.1",
     "ovh-ui-kit": "^2.33.3"
->>>>>>> bebe448a
   },
   "devDependencies": {
     "@ovh-ux/manager-webpack-config": "^3.0.7",
