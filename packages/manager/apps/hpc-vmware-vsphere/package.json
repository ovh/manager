{
  "name": "@ovh-ux/manager-hpc-vmware-vsphere-app",
  "version": "0.1.19",
  "private": true,
  "description": "Managed VMware vsphere services",
  "repository": {
    "type": "git",
    "url": "git+https://github.com/ovh/manager.git",
    "directory": "packages/manager/apps/hpc-vmware-vsphere"
  },
  "license": "BSD-3-Clause",
  "author": "OVH SAS",
  "scripts": {
    "build": "tsc && vite build",
    "coverage": "manager-test run --coverage",
    "start": "tsc && vite",
    "test": "manager-test run",
    "test:coverage": "manager-test run --coverage"
  },
  "dependencies": {
    "@ovh-ux/logs-to-customer": "^1.9.2",
    "@ovh-ux/manager-common-translations": "^0.24.1",
    "@ovh-ux/manager-config": "^8.8.0",
    "@ovh-ux/manager-core-api": "^0.19.4",
    "@ovh-ux/manager-core-utils": "^0.4.9",
    "@ovh-ux/manager-module-order": "^0.12.0",
    "@ovh-ux/manager-react-components": "^2.43.1",
    "@ovh-ux/manager-react-core-application": "^0.13.4",
    "@ovh-ux/manager-react-shell-client": "^0.11.2",
    "@ovh-ux/request-tagger": "^0.5.9",
    "@ovhcloud/ods-components": "^18.6.2",
    "@ovhcloud/ods-themes": "^18.6.2",
    "@tanstack/react-query": "^5.51.21",
    "i18next": "^23.8.2",
    "i18next-http-backend": "^2.4.3",
    "react": "^18.2.0",
    "react-dom": "^18.2.0",
    "react-i18next": "^14.0.5",
    "react-router-dom": "^6.3.0",
    "tailwindcss": "^3.4.4"
  },
  "devDependencies": {
<<<<<<< HEAD
    "@ovh-ux/manager-core-test-utils": "^0.10.1",
    "@ovh-ux/manager-tests-setup": "^0.6.1",
    "@ovh-ux/manager-vite-config": "^0.15.1",
=======
    "@ovh-ux/manager-core-test-utils": "^0.11.0",
    "@ovh-ux/manager-tests-setup": "latest",
    "@ovh-ux/manager-vite-config": "^0.15.2",
>>>>>>> 1e68dbbf
    "@tanstack/react-query-devtools": "^5.51.21",
    "@vitest/coverage-v8": "^2.1.9",
    "element-internals-polyfill": "^3.0.2",
    "msw": "2.1.7",
    "typescript": "^5.1.6",
    "vite": "^6.0.7"
  },
  "regions": [
    "CA",
    "EU",
    "US"
  ],
  "universes": [
    "@ovh-ux/manager-dedicated"
  ]
}<|MERGE_RESOLUTION|>--- conflicted
+++ resolved
@@ -40,15 +40,9 @@
     "tailwindcss": "^3.4.4"
   },
   "devDependencies": {
-<<<<<<< HEAD
-    "@ovh-ux/manager-core-test-utils": "^0.10.1",
+    "@ovh-ux/manager-core-test-utils": "^0.11.0",
     "@ovh-ux/manager-tests-setup": "^0.6.1",
-    "@ovh-ux/manager-vite-config": "^0.15.1",
-=======
-    "@ovh-ux/manager-core-test-utils": "^0.11.0",
-    "@ovh-ux/manager-tests-setup": "latest",
     "@ovh-ux/manager-vite-config": "^0.15.2",
->>>>>>> 1e68dbbf
     "@tanstack/react-query-devtools": "^5.51.21",
     "@vitest/coverage-v8": "^2.1.9",
     "element-internals-polyfill": "^3.0.2",
