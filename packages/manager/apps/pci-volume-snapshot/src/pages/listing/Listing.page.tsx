--- conflicted
+++ resolved
@@ -135,11 +135,7 @@
                 icon="plus"
                 label={t('pci_projects_project_storages_snapshots_add_label')}
                 onClick={() =>
-<<<<<<< HEAD
-                  shell?.navigation?.navigateTo?.(
-=======
                   shell?.navigation.navigateTo(
->>>>>>> 7d0ace0a
                     'public-cloud',
                     `#/pci/projects/${projectId}/storages/volume-backup/create`,
                     { volumeOption: 'volume_snapshot' },
