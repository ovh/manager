import { PciAnnouncementBanner, useProject } from '@ovh-ux/manager-pci-common';
import {
  BaseLayout,
  Card,
  OnboardingLayout,
  RedirectionGuard,
  useProjectUrl,
} from '@ovh-ux/manager-react-components';
import {
  OdsBreadcrumb,
  OdsBreadcrumbItem,
  OdsText,
} from '@ovhcloud/ods-components/react';
import { useContext } from 'react';
import { useParams } from 'react-router-dom';
import { ShellContext } from '@ovh-ux/manager-react-shell-client';
import { useTranslation } from 'react-i18next';
import { useAllSnapshots } from '@/api/hooks/useSnapshots';
import { TRANSFER_VOLUME_BACKUP_FROM_ONE_DATACENTRE_TO_ANOTHER_URL } from './onboarding.constants';

export default function OnBoardingPage() {
  const { t } = useTranslation(['onboarding', 'volumes']);

  const { shell } = useContext(ShellContext);
  const { projectId } = useParams();

  const { data: project } = useProject();
  const hrefProject = useProjectUrl('public-cloud');

  const { data: allSnapshots, isLoading } = useAllSnapshots(
    project?.project_id,
  );

  const shouldRedirectToListing =
    !isLoading && !!allSnapshots && allSnapshots.length > 0;

  const snapshotTextKey =
    'pci_projects_project_storages_snapshots_onboarding_content';

  const snapshotDescription = [...Array(5).keys()].map((_key, index) => (
    <OdsText key={index} className={index === 1 ? 'fw-bold' : ''}>
      {t(`${snapshotTextKey}${index + 1}`)}
    </OdsText>
  ));

  return (
    <RedirectionGuard
      isLoading={isLoading}
      route=".."
      condition={shouldRedirectToListing}
    >
      <BaseLayout
        breadcrumb={
          <OdsBreadcrumb>
            <OdsBreadcrumbItem
              href={hrefProject}
              label={project?.description}
            />
            <OdsBreadcrumbItem
              href="#"
              label={t('pci_projects_project_storages_snapshots_title', {
                ns: 'volumes',
              })}
            />
          </OdsBreadcrumb>
        }
      >
        <PciAnnouncementBanner />

        <OnboardingLayout
          data-testid="onboarding-layout"
          img={{ src: 'assets/snapshots.png' }}
          title={t('pci_projects_project_storages_snapshots_title', {
            ns: 'volumes',
          })}
          description={
            <div className="flex flex-col text-center gap-6">
              {snapshotDescription}
            </div>
          }
          orderButtonLabel={t(
            'pci_projects_project_storages_snapshots_onboarding_action_label',
          )}
          onOrderButtonClick={() =>
<<<<<<< HEAD
            shell?.navigation?.navigateTo?.(
=======
            shell?.navigation.navigateTo(
>>>>>>> 7d0ace0a
              'public-cloud',
              `#/pci/projects/${projectId}/storages/volume-backup/create`,
              { volumeOption: 'volume_snapshot' },
            )
          }
        >
          <Card
            key="transfer-volume-backup"
            href={TRANSFER_VOLUME_BACKUP_FROM_ONE_DATACENTRE_TO_ANOTHER_URL}
            texts={{
              title: t(
                'pci_projects_project_storages_snapshots_onboarding_guides_transfer-volume-backup_title',
              ),
              description: t(
                'pci_projects_project_storages_snapshots_onboarding_guides_transfer-volume-backup_description',
              ),
              category: t('onboarding_guide_title'),
            }}
          />
        </OnboardingLayout>
      </BaseLayout>
    </RedirectionGuard>
  );
}<|MERGE_RESOLUTION|>--- conflicted
+++ resolved
@@ -82,11 +82,7 @@
             'pci_projects_project_storages_snapshots_onboarding_action_label',
           )}
           onOrderButtonClick={() =>
-<<<<<<< HEAD
-            shell?.navigation?.navigateTo?.(
-=======
             shell?.navigation.navigateTo(
->>>>>>> 7d0ace0a
               'public-cloud',
               `#/pci/projects/${projectId}/storages/volume-backup/create`,
               { volumeOption: 'volume_snapshot' },
