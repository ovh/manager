--- conflicted
+++ resolved
@@ -48,11 +48,7 @@
   const { createVolume, isPending } = useCreateVolume({
     projectId: projectId || '',
     onSuccess: () => {
-<<<<<<< HEAD
-      shell?.navigation?.navigateTo(
-=======
       shell?.navigation.navigateTo(
->>>>>>> 7d0ace0a
         'public-cloud',
         `#/pci/projects/${projectId}/storages/blocks`,
         {},
