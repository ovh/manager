import { useContext, useEffect } from 'react';
import { useLocation, useMatches } from 'react-router-dom';
import { ShellContext } from '@ovh-ux/manager-react-shell-client';
import { useProject } from '@ovh-ux/manager-pci-common';
import { PAGE_PREFIX, PCI_LEVEL2 } from '@/tracking.constants';

const DISCOVERY_PLANCODE = 'project.discovery';

export default function usePageTracking() {
  const location = useLocation();
  const matches = useMatches();
  const { data: project } = useProject();
  const { setPciProjectMode, trackPage } = useContext(
    ShellContext,
<<<<<<< HEAD
  ).shell?.tracking || {};
=======
  )?.shell?.tracking || {};
>>>>>>> 7d0ace0a

  useEffect(() => {
    if (project) {
      setPciProjectMode?.({
        projectId: project.project_id,
        isDiscoveryProject: project.planCode === DISCOVERY_PLANCODE,
      });
    }
  }, [project, setPciProjectMode]);

  useEffect(() => {
    const matchedRoute = matches[matches.length - 1];

    trackPage?.({
      name: `${PAGE_PREFIX}::${matchedRoute?.id}`,
      level2: PCI_LEVEL2,
    });
  }, [location, matches, trackPage]);
}<|MERGE_RESOLUTION|>--- conflicted
+++ resolved
@@ -12,11 +12,7 @@
   const { data: project } = useProject();
   const { setPciProjectMode, trackPage } = useContext(
     ShellContext,
-<<<<<<< HEAD
-  ).shell?.tracking || {};
-=======
   )?.shell?.tracking || {};
->>>>>>> 7d0ace0a
 
   useEffect(() => {
     if (project) {
