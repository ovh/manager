--- conflicted
+++ resolved
@@ -1,10 +1,6 @@
 {
   "name": "@ovh-ux/manager-emaildomain-app",
-<<<<<<< HEAD
-  "version": "1.3.6",
-=======
   "version": "1.3.7",
->>>>>>> 9de70921
   "private": true,
   "repository": {
     "type": "git",
@@ -66,11 +62,7 @@
     "whatwg-fetch": "^3.0.0"
   },
   "devDependencies": {
-<<<<<<< HEAD
-    "@ovh-ux/manager-webpack-config": "^6.1.0",
-=======
     "@ovh-ux/manager-webpack-config": "^6.1.1",
->>>>>>> 9de70921
     "glob": "^7.1.6",
     "lodash": "^4.17.15",
     "webpack-merge": "^4.2.2"
