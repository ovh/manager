import 'script-loader!jquery'; // eslint-disable-line
import 'script-loader!jquery.scrollto'; // eslint-disable-line
import 'script-loader!lodash'; // eslint-disable-line
import 'script-loader!moment'; // eslint-disable-line

import angular from 'angular';
import ngAria from 'angular-aria';
import ngMessages from 'angular-messages';
import ngSanitize from 'angular-sanitize';
import 'angular-resource';
import translate from 'angular-translate';

import 'bootstrap';

import OvhHttp from 'ovh-angular-http';

import core from '@ovh-ux/manager-core';
import overthebox from '@ovh-ux/manager-overthebox';
import privateDatabase from '@ovh-ux/manager-private-database';
import freefax from '@ovh-ux/manager-freefax';
import sms from '@ovh-ux/manager-sms';
import welcome from '@ovh-ux/manager-welcome';

import routing from './manager-layout-ovh.routes';
import sidebar from './sidebar';
import navbar from './navbar';

import 'angular-ui-bootstrap';
import 'at-internet-ui-router-plugin';
import 'ng-at-internet';
import 'ovh-angular-apiv7';
import 'ovh-ui-angular';

import 'ovh-angular-checkbox-table';
import 'ovh-angular-otrs';
import 'ovh-angular-pagination-front';
import 'ovh-angular-responsive-tabs';
import 'ovh-angular-ui-confirm-modal';

import 'ovh-ui-kit/dist/oui.css';
import 'ovh-ui-kit-bs/dist/ovh-ui-kit-bs.css';
import 'ovh-manager-webfont/dist/css/ovh-font.css';

import './manager-layout-ovh.scss';
import './manager-layout-ovh.less';

angular
  .module('ovhManager', [
    'atInternetUiRouterPlugin',
    core,
    freefax,
    navbar,
    'ng-at-internet',
    ngAria,
    ngMessages,
    ngSanitize,
    'oui',
    overthebox,
<<<<<<< HEAD
    'ovh-angular-otrs',
    'ovh-angular-responsive-tabs',
    'ovh-angular-ui-confirm-modal',
    'ovh-angular-ui-confirm-modal',
    'ovh-angular-pagination-front',
    OvhHttp,
    privateDatabase,
=======
>>>>>>> 199f327a
    sidebar,
    sms,
    translate,
    'ui.bootstrap',
    welcome,
  ])
  .config($locationProvider => $locationProvider.hashPrefix(''))
  .config(routing);<|MERGE_RESOLUTION|>--- conflicted
+++ resolved
@@ -56,16 +56,12 @@
     ngSanitize,
     'oui',
     overthebox,
-<<<<<<< HEAD
     'ovh-angular-otrs',
     'ovh-angular-responsive-tabs',
-    'ovh-angular-ui-confirm-modal',
     'ovh-angular-ui-confirm-modal',
     'ovh-angular-pagination-front',
     OvhHttp,
     privateDatabase,
-=======
->>>>>>> 199f327a
     sidebar,
     sms,
     translate,
