/* eslint-disable import/extensions, no-param-reassign */
import { dirname, join } from 'node:path';
import { fileURLToPath } from 'node:url';
import { getApiPaths, isV2Endpoint } from '../utils/api.js';
import { getApiTemplateData } from '../utils/api-template.js';
import {
  createPages,
  createTranslations,
  createApiQueryFilesActions,
} from '../utils/create-structure-helpers.js';

const appDirectory = dirname(fileURLToPath(import.meta.url));

const toChoice = ({ apiPath, functionName }) => ({
  name: apiPath,
  value: `${apiPath}-${functionName}`,
});

const getApiV2AndV6GetEndpointsChoices = ({
  apiV6Endpoints,
  apiV2Endpoints,
}) => [
    { type: 'separator', line: 'V2 endpoints' },
    ...(apiV2Endpoints?.get?.operationList?.map(toChoice) || []),
    { type: 'separator' },
    { type: 'separator', line: 'V6 endpoints' },
    ...(apiV6Endpoints?.get?.operationList?.map(toChoice) || []),
    { type: 'separator' },
  ];

export default (plop) => {
  plop.setGenerator('app', {
    description: 'Create a React app',
    prompts: [
      {
        type: 'input',
        name: 'appName',
        message: 'What is the name of the new app?',
        validate: (appName) => appName.length > 1,
      },
      {
        type: 'input',
        name: 'packageName',
        message: 'What is the packageName of the new app?',
        default: ({ appName }) => {
          return `@ovh-ux/manager-${appName}-app`;
        },
      },
      {
        type: 'input',
        name: 'description',
        message: 'How would you describe the new app?',
        validate: (description) => description.length > 1,
      },
      {
        type: 'checkbox',
        name: 'apiPaths',
        message: 'Which API base route is used?',
        choices: getApiPaths,
        validate: (apiPaths) => apiPaths.length > 0,
      },
      {
        type: 'checkbox',
        name: 'templates',
        message: 'Which templates do you want to generate?',
        choices: ['listing', 'dashboard', 'onboarding'],
        when: async (data) => {
<<<<<<< HEAD
          const result = await getApiv6TemplateData(data.apiPath);
          data.apiV6Endpoints = result;
=======
          data.apiPathsByApiVersion = data.apiPaths.reduce(
            (res, path) => {
              res[isV2Endpoint(path) ? 'v2' : 'v6'].push(path);
              return res;
            },
            { v2: [], v6: [] },
          );
          data.apiV6Endpoints = await getApiTemplateData(
            data.apiPathsByApiVersion.v6,
          );
          data.apiV2Endpoints = await getApiTemplateData(
            data.apiPathsByApiVersion.v2,
          );
>>>>>>> f083bf57
          return true;
        },
      },
      {
        type: 'list',
        name: 'listingEndpoint',
        message: 'What is the listing endpoint?',
        when: (data) => data.templates.includes('listing'),
        choices: getApiV2AndV6GetEndpointsChoices,
      },
      {
        type: 'list',
        name: 'dashboardEndpoint',
        message: 'What is the dashboard endpoint?',
        when: (data) => data.templates.includes('dashboard'),
        choices: getApiV2AndV6GetEndpointsChoices,
      },
      {
        type: 'confirm',
        name: 'isGenerateAllApi',
        message: 'Would you like to generate all api related to your API base?',
      },
      {
        type: 'input',
        name: 'serviceKey',
        message: 'What is the service key ?',
        when: (data) => {
          // Add variables for templates
          data.hasListing = data.templates.includes('listing');
          data.hasDashboard = data.templates.includes('dashboard');
          data.hasOnboarding = data.templates.includes('onboarding');

          if (data.hasListing) {
            const [listingPath, listingFn] =
              data.listingEndpoint?.split('-') || [];
            data.listingEndpointPath = listingPath;
            data.listingEndpointFn = listingFn;
            data.mainApiPath = listingPath;
            data.mainApiPathApiVersion = data.apiV2Endpoints.get?.operationList
              .map(({ apiPath }) => apiPath)
              .includes(data.mainApiPath)
              ? 'v2'
              : 'v6';
          }
          if (data.hasDashboard) {
            const [dashboardPath, dashboardFn] =
              data.dashboardEndpoint?.split('-') || [];
            data.dashboardEndpointPath = dashboardPath;
            data.dashboardEndpointFn = dashboardFn;
          }

          return data.hasListing;
        },
        validate: (input) => input.length > 0,
      },
      {
        type: 'input',
        name: 'pimID',
        message: 'What is the PIM ID? (leave empty for no PIM ID)',
        validate: (input) => {
          const number = Number(input);
          return !isNaN(number) && typeof number === 'number';
        },
      },
      {
        type: 'input',
        name: 'serviceKey',
        message: 'What is the service key ?',
        when: (data) => {
          // Add variables for templates
          data.hasListing = data.templates.includes('listing');
          data.hasDashboard = data.templates.includes('dashboard');
          data.hasOnboarding = data.templates.includes('onboarding');

          return data.templates.includes('listing');
        },
        validate: (input) => input.length > 0,
      },
    ],
    actions: ({ apiV6Endpoints, apiV2Endpoints, templates, appName, listingEndpointPath, dashboardEndpointPath, isGenerateAllApi }) => {
      const apiV2Computed = isGenerateAllApi ? apiV2Endpoints : {
        get: {
          ...apiV2Endpoints.get,
          operationList: apiV2Endpoints.get?.operationList?.filter(({ apiPath }) => [listingEndpointPath, dashboardEndpointPath].includes(apiPath))
        }
      }

      const apiV6Computed = isGenerateAllApi ? apiV6Endpoints : {
        get: {
          ...apiV6Endpoints.get,
          operationList: apiV6Endpoints.get?.operationList?.filter(({ apiPath }) => [listingEndpointPath, dashboardEndpointPath].includes(apiPath) || apiPath.includes('/serviceInfos'))
        }
      }

      const apiV2Files =
        Object.keys(apiV2Endpoints).length > 0
          ? createApiQueryFilesActions({
            endpoints: apiV2Computed,
            apiVersion: 'v2',
            appDirectory,
          })
          : [];
      const apiV6Files =
        Object.keys(apiV6Endpoints).length > 0
          ? createApiQueryFilesActions({
            endpoints: apiV6Computed,
            apiVersion: 'v6',
            appDirectory,
          })
          : [];
      const pages = createPages(templates, appDirectory);
      const translations = createTranslations(templates, appName, appDirectory);
      return [
        {
          type: 'addMany',
          destination: join(appDirectory, '../../../apps/{{dashCase appName}}'),
          templateFiles: join(appDirectory, './templates/**'),
          base: join(appDirectory, './templates'),
        },
        ...apiV6Files,
        ...apiV2Files,
        ...pages,
        ...translations,
        ({ packageName }) =>
          `App ${appName} generated. Please run \n  yarn install && yarn workspace ${packageName} run start:dev`,
      ].filter(Boolean);
    },
  });
};<|MERGE_RESOLUTION|>--- conflicted
+++ resolved
@@ -65,10 +65,6 @@
         message: 'Which templates do you want to generate?',
         choices: ['listing', 'dashboard', 'onboarding'],
         when: async (data) => {
-<<<<<<< HEAD
-          const result = await getApiv6TemplateData(data.apiPath);
-          data.apiV6Endpoints = result;
-=======
           data.apiPathsByApiVersion = data.apiPaths.reduce(
             (res, path) => {
               res[isV2Endpoint(path) ? 'v2' : 'v6'].push(path);
@@ -82,7 +78,6 @@
           data.apiV2Endpoints = await getApiTemplateData(
             data.apiPathsByApiVersion.v2,
           );
->>>>>>> f083bf57
           return true;
         },
       },
