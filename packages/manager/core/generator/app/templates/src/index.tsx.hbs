import { startApplication } from '@ovh-ux/manager-react-core-application';
<<<<<<< HEAD
import 'bootstrap/scss/bootstrap-utilities.scss';
import '@ovhcloud/ods-theme-blue-jeans/index.css';
=======
import { initShellClient } from '@ovh-ux/shell';
import { setShellClient } from './shell';
import '@ovhcloud/ods-theme-blue-jeans/dist/index.css';
import './index.scss'
import './global.css';

initShellClient('{{ appName }}')
  .then((client) => {
    return setShellClient(client);
  })
  .then(() => {
    startApplication('{{ appName }}');
  });
>>>>>>> f083bf57

<|MERGE_RESOLUTION|>--- conflicted
+++ resolved
@@ -1,8 +1,4 @@
 import { startApplication } from '@ovh-ux/manager-react-core-application';
-<<<<<<< HEAD
-import 'bootstrap/scss/bootstrap-utilities.scss';
-import '@ovhcloud/ods-theme-blue-jeans/index.css';
-=======
 import { initShellClient } from '@ovh-ux/shell';
 import { setShellClient } from './shell';
 import '@ovhcloud/ods-theme-blue-jeans/dist/index.css';
@@ -16,5 +12,4 @@
   .then(() => {
     startApplication('{{ appName }}');
   });
->>>>>>> f083bf57
 
