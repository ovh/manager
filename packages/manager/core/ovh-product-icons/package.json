{
  "name": "@ovh-ux/ovh-product-icons",
  "version": "0.13.10",
  "private": true,
  "description": "Ovh product icons",
  "license": "BSD-3-Clause",
  "author": "OVH tansformation team",
  "type": "module",
  "main": "./index",
  "module": "dist/index",
  "types": "dist/index",
  "scripts": {
    "build": "tsc && yarn copy-files",
    "copy-files": "cp ./assets-icon-svg/*.svg ./dist/assets-icon-svg/",
    "lint:modern": "manager-lint --config eslint.config.mjs ./**.ts ./**/**.ts ./**/**.tsx",
    "lint:modern:fix": "manager-lint --fix --config eslint.config.mjs ./**.ts ./**/**.ts ./**/**.tsx",
    "start": "plop",
    "test": "manager-test run"
  },
  "dependencies": {
    "@ovhcloud/ods-common-core": "17.2.2",
    "@ovhcloud/ods-common-theming": "17.2.2",
    "@ovhcloud/ods-components": "17.2.2",
    "@ovhcloud/ods-theme-blue-jeans": "17.2.2"
  },
  "devDependencies": {
    "@ovh-ux/manager-static-analysis-kit": "^0.14.0",
<<<<<<< HEAD
    "@ovh-ux/manager-tests-setup": "^0.6.1",
    "@ovh-ux/manager-vite-config": "^0.15.1",
=======
    "@ovh-ux/manager-tests-setup": "latest",
    "@ovh-ux/manager-vite-config": "^0.15.2",
>>>>>>> 1e68dbbf
    "react": "^18.2.0"
  },
  "peerDependencies": {
    "react": "^18.2.0"
  }
}<|MERGE_RESOLUTION|>--- conflicted
+++ resolved
@@ -25,13 +25,8 @@
   },
   "devDependencies": {
     "@ovh-ux/manager-static-analysis-kit": "^0.14.0",
-<<<<<<< HEAD
     "@ovh-ux/manager-tests-setup": "^0.6.1",
-    "@ovh-ux/manager-vite-config": "^0.15.1",
-=======
-    "@ovh-ux/manager-tests-setup": "latest",
     "@ovh-ux/manager-vite-config": "^0.15.2",
->>>>>>> 1e68dbbf
     "react": "^18.2.0"
   },
   "peerDependencies": {
