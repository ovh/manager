import angular from 'angular';

import '@ovh-ux/telecom-universe-components';
import '@ovh-ux/manager-telecom-styles';
import 'ovh-angular-checkbox-table';
import 'ovh-angular-responsive-tabs';

import './telecom-sms.less';

import constant from './telecom-sms.constant';
import controller from './telecom-sms.controller';
import smsView from './telecom-sms.html';

import dashboard from './dashboard';
import guides from './guides';
import options from './options';
import order from './order';
import phonebooks from './phonebooks';
import receivers from './receivers';
import senders from './senders';
import sms from './sms';
import users from './users';

const moduleName = 'ovhManagerSmsComponent';

<<<<<<< HEAD
angular
  .module(moduleName, [
    'telecomUniverseComponents',
    dashboard,
    guides,
    options,
    order,
    phonebooks,
    receivers,
    senders,
    sms,
    users,
  ])
=======
angular.module(moduleName, [
  'telecomUniverseComponents',
  'ovh-angular-checkbox-table',
  'ovh-angular-responsive-tabs',
  dashboard,
  guides,
  options,
  order,
  phonebooks,
  receivers,
  senders,
  sms,
  users,
])
>>>>>>> e6f95317
  .constant('SMS_URL', constant.SMS_URL)
  .constant('SMS_GUIDES', constant.SMS_GUIDES)
  .constant('SMS_ALERTS', constant.SMS_ALERTS)
  .constant('SMS_PHONEBOOKS', constant.SMS_PHONEBOOKS)
  .config(($stateProvider) => {
    $stateProvider.state('sms', {
      url: '/sms/:serviceName',
      views: {
        '': {
          template: smsView,
          controller,
          controllerAs: 'TelecomSmsCtrl',
        },
      },
      abstract: true,
      resolve: {
        initSms: ($q, $stateParams, TucSmsMediator) => {
          // init sms services
          TucSmsMediator.initAll().then(smsDetails => TucSmsMediator
            .setCurrentSmsService(smsDetails[$stateParams.serviceName]));
          return $q.when({ init: true });
        },

        $title: (translations, $translate, OvhApiSms, $stateParams) => OvhApiSms.v6()
          .get({
            serviceName: $stateParams.serviceName,
          }).$promise
          .then(data => $translate.instant('sms_page_title', { name: data.description || $stateParams.serviceName }, null, null, 'escape'))
          .catch(() => $translate('sms_page_title', { name: $stateParams.serviceName })),
      },
      translations: [
        '.',
      ],
    });
  });

export default moduleName;<|MERGE_RESOLUTION|>--- conflicted
+++ resolved
@@ -23,10 +23,11 @@
 
 const moduleName = 'ovhManagerSmsComponent';
 
-<<<<<<< HEAD
 angular
   .module(moduleName, [
     'telecomUniverseComponents',
+    'ovh-angular-checkbox-table',
+    'ovh-angular-responsive-tabs',
     dashboard,
     guides,
     options,
@@ -37,22 +38,6 @@
     sms,
     users,
   ])
-=======
-angular.module(moduleName, [
-  'telecomUniverseComponents',
-  'ovh-angular-checkbox-table',
-  'ovh-angular-responsive-tabs',
-  dashboard,
-  guides,
-  options,
-  order,
-  phonebooks,
-  receivers,
-  senders,
-  sms,
-  users,
-])
->>>>>>> e6f95317
   .constant('SMS_URL', constant.SMS_URL)
   .constant('SMS_GUIDES', constant.SMS_GUIDES)
   .constant('SMS_ALERTS', constant.SMS_ALERTS)
