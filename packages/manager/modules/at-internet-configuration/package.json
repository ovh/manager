--- conflicted
+++ resolved
@@ -13,13 +13,8 @@
   "main": "./src/index.js",
   "dependencies": {},
   "peerDependencies": {
-<<<<<<< HEAD
-    "@ovh-ux/ng-at-internet": "^5.5.0",
     "@ovh-ux/manager-core": "^12.0.0 || ^13.0.0",
-=======
-    "@ovh-ux/manager-core": "^12.0.0",
     "@ovh-ux/ng-at-internet": "^5.6.0",
->>>>>>> 56a8b1ba
     "@ovh-ux/ng-at-internet-ui-router-plugin": "^3.1.1",
     "angular": "^1.7.5"
   }
