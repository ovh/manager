--- conflicted
+++ resolved
@@ -6,10 +6,5 @@
   "vps_dashboard_migration_link": "Passa alla nuova gamma",
   "vps_dashboard_auto_migration_warning": "Il tuo VPS Cloud 2013/2014 sarà migrato automaticamente verso un VPS della nuova gamma tra {{days}} giorni.",
   "vps_dashboard_migration_in_progress": "Il tuo VPS Cloud 2013/2014 è in corso di migrazione verso la nuova gamma.",
-<<<<<<< HEAD
-  "vps_dashboard_migration_in_error": "Si è verificato un errore durante la migrazione del VPS. Le fasi successive della migrazione verranno gestite dai nostri team.",
-  "vps_dashboard_maintenance_warning": "A causa di una manutenzione pianificata il 6 ottobre a partire dalle 23:00 (UTC+10), non sarà possibile ordinare, modificare o eliminare un VPS nel datacenter di Sydney  per una durata massima di 2 ore. <br />Lo stato dell’intervento sarà disponibile alla pagina: <a href=\"http://travaux.ovh.net/?do=details&id=46860\" target=\"_blank\">http://travaux.ovh.net/?do=details&id=46860</a>"
-=======
   "vps_dashboard_migration_in_error": "Si è verificato un errore durante la migrazione del VPS. Le fasi successive della migrazione verranno gestite dai nostri team."
->>>>>>> ac920dab
 }