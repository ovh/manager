{
  "vps_dashboard_upgrade_done": "La mejora de su VPS se ha completado. Recuerde reiniciar su máquina para activar la nueva configuración.",
  "vps_dashboard_upgrade_error": "Se ha producido un error al solicitar la mejora del VPS.",
  "vps_dashboard_upgrade_doing": "Mejorando su VPS... Recibirá un mensaje cuando pueda reiniciar el servidor para activar la nueva configuración.",
  "vps_dashboard_migration_warning": "Su VPS Cloud 2013/2014 será migrado automáticamente a partir del {{date}}. Si lo desea, ya puede planificar esta operación.",
  "vps_dashboard_migration_link": "Migrar a la nueva gama",
  "vps_dashboard_auto_migration_warning": "Su VPS Cloud 2013/2014 será migrado automáticamente hacia un VPS de la nueva gama dentro de {{days}} días.",
  "vps_dashboard_migration_in_progress": "Estamos migrando su VPS Cloud 2013/2014 hacia la nueva gama.",
<<<<<<< HEAD
  "vps_dashboard_migration_in_error": "Se ha producido un error al migrar el VPS. Nuestro equipo se encargará del resto de la migración.",
  "vps_dashboard_maintenance_warning": "Debido a una operación de mantenimiento programada el 6 de octubre a partir de las 23:00 h (UTC+10), con una duración máxima de 2 horas, no será posible contratar, modificar o eliminar un VPS en el datacenter de Sídney. <br />Puede seguir la tarea en el siguiente enlace: <a href=\"http://travaux.ovh.net/?do=details&id=46860\" target=\"_blank\">http://travaux.ovh.net/?do=details&id=46860</a>"
=======
  "vps_dashboard_migration_in_error": "Se ha producido un error al migrar el VPS. Nuestro equipo se encargará del resto de la migración."
>>>>>>> ac920dab
}<|MERGE_RESOLUTION|>--- conflicted
+++ resolved
@@ -6,10 +6,5 @@
   "vps_dashboard_migration_link": "Migrar a la nueva gama",
   "vps_dashboard_auto_migration_warning": "Su VPS Cloud 2013/2014 será migrado automáticamente hacia un VPS de la nueva gama dentro de {{days}} días.",
   "vps_dashboard_migration_in_progress": "Estamos migrando su VPS Cloud 2013/2014 hacia la nueva gama.",
-<<<<<<< HEAD
-  "vps_dashboard_migration_in_error": "Se ha producido un error al migrar el VPS. Nuestro equipo se encargará del resto de la migración.",
-  "vps_dashboard_maintenance_warning": "Debido a una operación de mantenimiento programada el 6 de octubre a partir de las 23:00 h (UTC+10), con una duración máxima de 2 horas, no será posible contratar, modificar o eliminar un VPS en el datacenter de Sídney. <br />Puede seguir la tarea en el siguiente enlace: <a href=\"http://travaux.ovh.net/?do=details&id=46860\" target=\"_blank\">http://travaux.ovh.net/?do=details&id=46860</a>"
-=======
   "vps_dashboard_migration_in_error": "Se ha producido un error al migrar el VPS. Nuestro equipo se encargará del resto de la migración."
->>>>>>> ac920dab
 }