{
  "vps_dashboard_upgrade_done": "Zmiana oferty serwera VPS została zakończona. Pamiętaj, że aktywacja nowej konfigurację nastąpi po zrestartowaniu serwera.",
  "vps_dashboard_upgrade_error": "Wystąpił błąd podczas zmiany oferty serwera VPS.",
  "vps_dashboard_upgrade_doing": "Trwa zmiana oferty serwera VPS. Poinformujemy Cię, kiedy będziesz mógł zrestartować serwer, aby aktywować nową konfigurację.",
  "vps_dashboard_migration_warning": "Automatyczna migracja Twojego VPS Cloud 2013/2014 zostanie przeprowadzona od {{date}}. Jeśli chcesz, możesz już teraz zaprogramować tę operację.",
  "vps_dashboard_migration_link": "Migruj do nowej gamy",
  "vps_dashboard_auto_migration_warning": "Twój VPS Cloud 2013/2014 zostanie automatycznie przeniesiony do VPS z nowej gamy w ciągu {{days}} dni.",
  "vps_dashboard_migration_in_progress": "Aktualnie trwa migracja VPS Cloud 2013/2014 do nowej gamy.",
<<<<<<< HEAD
  "vps_dashboard_migration_in_error": "Wystąpił błąd podczas migracji VPS. Dalszym ciągiem migracji zajmie się zespół OVHcloud.",
  "vps_dashboard_maintenance_warning": "Ze względu na zaplanowane prace konserwacyjne w dniu 6 października 2020, począwszy od 23:00 (UTC+10), przez maksymalnie 2 godziny, nie będzie można złożyć zamówienia, zmienić lub usunąć serwera VPS w centrum danych w Sydney. <br />Tutaj możesz śledzić status prac: <a href=\"http://travaux.ovh.net/?do=details&id=46860\" target=\"_blank\">http://travaux.ovh.net/?do=details&id=46860</a>"
=======
  "vps_dashboard_migration_in_error": "Wystąpił błąd podczas migracji VPS. Dalszym ciągiem migracji zajmie się zespół OVHcloud."
>>>>>>> ac920dab
}<|MERGE_RESOLUTION|>--- conflicted
+++ resolved
@@ -6,10 +6,5 @@
   "vps_dashboard_migration_link": "Migruj do nowej gamy",
   "vps_dashboard_auto_migration_warning": "Twój VPS Cloud 2013/2014 zostanie automatycznie przeniesiony do VPS z nowej gamy w ciągu {{days}} dni.",
   "vps_dashboard_migration_in_progress": "Aktualnie trwa migracja VPS Cloud 2013/2014 do nowej gamy.",
-<<<<<<< HEAD
-  "vps_dashboard_migration_in_error": "Wystąpił błąd podczas migracji VPS. Dalszym ciągiem migracji zajmie się zespół OVHcloud.",
-  "vps_dashboard_maintenance_warning": "Ze względu na zaplanowane prace konserwacyjne w dniu 6 października 2020, począwszy od 23:00 (UTC+10), przez maksymalnie 2 godziny, nie będzie można złożyć zamówienia, zmienić lub usunąć serwera VPS w centrum danych w Sydney. <br />Tutaj możesz śledzić status prac: <a href=\"http://travaux.ovh.net/?do=details&id=46860\" target=\"_blank\">http://travaux.ovh.net/?do=details&id=46860</a>"
-=======
   "vps_dashboard_migration_in_error": "Wystąpił błąd podczas migracji VPS. Dalszym ciągiem migracji zajmie się zespół OVHcloud."
->>>>>>> ac920dab
 }