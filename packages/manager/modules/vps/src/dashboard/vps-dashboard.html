--- conflicted
+++ resolved
@@ -8,10 +8,7 @@
                 go-to-kvm="$ctrl.goToKvm"
                 go-to-reboot="$ctrl.goToReboot"
                 go-to-reboot-rescue="$ctrl.goToRebootRescue"
-<<<<<<< HEAD
-=======
                 go-to-reinstall="$ctrl.goToReinstall"
->>>>>>> f9b67eb1
             >
             </vps-dashboard-tile-information>
         </div>
