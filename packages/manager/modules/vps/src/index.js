import angular from 'angular';
import '@uirouter/angularjs';
<<<<<<< HEAD
import 'angular-translate';
import 'ovh-api-services';
import 'ovh-ui-angular';
import 'angular-ui-bootstrap';
import 'angular-chart.js';

import ovhManagerCore from '@ovh-ux/manager-core';
import ngUiRouterLayout from '@ovh-ux/ng-ui-router-layout';
import ngAtInternet from '@ovh-ux/ng-at-internet';
import ngOvhCloudUniverseComponents from '@ovh-ux/ng-ovh-cloud-universe-components';
import ngOvhDocUrl from '@ovh-ux/ng-ovh-doc-url';

import VpsTaskService from './vps-task.service';
import VpsNotificationIpv6Service from './import/notification.service';
import VpsService from './import/vps.service';

import detailComponent from './detail/vps-detail.component';
import headerComponent from './header/vps-header.component';
import routing from './routing';

import ovhManagerVpsAdditionnalDisk from './additional-disk';
import ovhManagerVpsBackupStorage from './backup-storage';
import ovhManagerVpsCloudDatabase from './cloud-database';
import ovhManagerVpsDashboard from './dashboard';
import ovhManagerVpsMonitoring from './monitoring';
import ovhManagerVpsSecondaryDns from './secondary-dns';
import ovhManagerVpsSnapshot from './snapshot';
import ovhManagerVpsUpgrade from './upgrade';
import ovhManagerVpsUpscale from './upscale';
import ovhManagerVpsVeeam from './veeam';
import ovhManagerVpsWindows from './windows';

import 'ovh-ui-kit/dist/oui.css';
import './vps.less';
import './vps.scss';

const moduleName = 'ovhManagerVps';

angular
  .module(moduleName, [
    'chart.js',
    ovhManagerCore,
    'pascalprecht.translate',
    'ui.router',
    'ovh-api-services',
    'oui',
    'ui.bootstrap',
    ngAtInternet,
    ngOvhDocUrl,
    ngOvhCloudUniverseComponents,
    ngUiRouterLayout,
    ovhManagerVpsAdditionnalDisk,
    ovhManagerVpsBackupStorage,
    ovhManagerVpsCloudDatabase,
    ovhManagerVpsDashboard,
    ovhManagerVpsMonitoring,
    ovhManagerVpsSecondaryDns,
    ovhManagerVpsSnapshot,
    ovhManagerVpsUpgrade,
    ovhManagerVpsUpscale,
    ovhManagerVpsVeeam,
    ovhManagerVpsWindows,
  ])
  .component(detailComponent.name, detailComponent)
  .component(headerComponent.name, headerComponent)
  .service('VpsTaskService', VpsTaskService)
  .service('VpsNotificationIpv6', VpsNotificationIpv6Service)
  .service('VpsService', VpsService)
  .config(routing)
  .run(/* @ngTranslationsInject:json ./translations */);

=======
import 'oclazyload';

import template from './vps.html';

const moduleName = 'ovhManagerVpsLazyLoading';

angular.module(moduleName, ['ui.router', 'oc.lazyLoad']).config(
  /* @ngInject */ ($stateProvider) => {
    $stateProvider
      .state('vps', {
        url: '/iaas/vps',
        template,
        abstract: true,
        resolve: {
          currentUser: /* @ngInject */ (OvhApiMe) =>
            OvhApiMe.v6().get().$promise,
        },
        translations: {
          value: ['../common', '../vps'],
          format: 'json',
        },
      })
      .state('vps.detail.**', {
        url: '/{serviceName}',
        lazyLoad: ($transition$) => {
          const $ocLazyLoad = $transition$.injector().get('$ocLazyLoad');

          return import('./vps.module').then((mod) =>
            $ocLazyLoad.inject(mod.default || mod),
          );
        },
      });
  },
);
>>>>>>> 1a7d601d
export default moduleName;<|MERGE_RESOLUTION|>--- conflicted
+++ resolved
@@ -1,78 +1,5 @@
 import angular from 'angular';
 import '@uirouter/angularjs';
-<<<<<<< HEAD
-import 'angular-translate';
-import 'ovh-api-services';
-import 'ovh-ui-angular';
-import 'angular-ui-bootstrap';
-import 'angular-chart.js';
-
-import ovhManagerCore from '@ovh-ux/manager-core';
-import ngUiRouterLayout from '@ovh-ux/ng-ui-router-layout';
-import ngAtInternet from '@ovh-ux/ng-at-internet';
-import ngOvhCloudUniverseComponents from '@ovh-ux/ng-ovh-cloud-universe-components';
-import ngOvhDocUrl from '@ovh-ux/ng-ovh-doc-url';
-
-import VpsTaskService from './vps-task.service';
-import VpsNotificationIpv6Service from './import/notification.service';
-import VpsService from './import/vps.service';
-
-import detailComponent from './detail/vps-detail.component';
-import headerComponent from './header/vps-header.component';
-import routing from './routing';
-
-import ovhManagerVpsAdditionnalDisk from './additional-disk';
-import ovhManagerVpsBackupStorage from './backup-storage';
-import ovhManagerVpsCloudDatabase from './cloud-database';
-import ovhManagerVpsDashboard from './dashboard';
-import ovhManagerVpsMonitoring from './monitoring';
-import ovhManagerVpsSecondaryDns from './secondary-dns';
-import ovhManagerVpsSnapshot from './snapshot';
-import ovhManagerVpsUpgrade from './upgrade';
-import ovhManagerVpsUpscale from './upscale';
-import ovhManagerVpsVeeam from './veeam';
-import ovhManagerVpsWindows from './windows';
-
-import 'ovh-ui-kit/dist/oui.css';
-import './vps.less';
-import './vps.scss';
-
-const moduleName = 'ovhManagerVps';
-
-angular
-  .module(moduleName, [
-    'chart.js',
-    ovhManagerCore,
-    'pascalprecht.translate',
-    'ui.router',
-    'ovh-api-services',
-    'oui',
-    'ui.bootstrap',
-    ngAtInternet,
-    ngOvhDocUrl,
-    ngOvhCloudUniverseComponents,
-    ngUiRouterLayout,
-    ovhManagerVpsAdditionnalDisk,
-    ovhManagerVpsBackupStorage,
-    ovhManagerVpsCloudDatabase,
-    ovhManagerVpsDashboard,
-    ovhManagerVpsMonitoring,
-    ovhManagerVpsSecondaryDns,
-    ovhManagerVpsSnapshot,
-    ovhManagerVpsUpgrade,
-    ovhManagerVpsUpscale,
-    ovhManagerVpsVeeam,
-    ovhManagerVpsWindows,
-  ])
-  .component(detailComponent.name, detailComponent)
-  .component(headerComponent.name, headerComponent)
-  .service('VpsTaskService', VpsTaskService)
-  .service('VpsNotificationIpv6', VpsNotificationIpv6Service)
-  .service('VpsService', VpsService)
-  .config(routing)
-  .run(/* @ngTranslationsInject:json ./translations */);
-
-=======
 import 'oclazyload';
 
 import template from './vps.html';
@@ -107,5 +34,4 @@
       });
   },
 );
->>>>>>> 1a7d601d
 export default moduleName;