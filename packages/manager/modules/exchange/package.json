--- conflicted
+++ resolved
@@ -16,9 +16,6 @@
     "moment": "^2.24.0"
   },
   "peerDependencies": {
-<<<<<<< HEAD
-    "@ovh-ux/ng-ovh-utils": "^14.0.3",
-=======
     "@ovh-ux/ng-ovh-export-csv": "^1.0.0",
     "@ovh-ux/ng-ovh-http": "^4.0.1-beta.0",
     "@ovh-ux/ng-ovh-otrs": "^7.1.7",
@@ -27,7 +24,6 @@
     "@ovh-ux/ng-ovh-utils": "^14.0.3",
     "@ovh-ux/ng-ovh-web-universe-components": "^5.0.0",
     "@uirouter/angularjs": "^1.0.20",
->>>>>>> d353f300
     "angular": "^1.7.5",
     "angular-translate": "^2.18.1",
     "angular-ui-bootstrap": "~1.3.3",
