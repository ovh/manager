{
  "name": "@ovh-ux/ng-ovh-request-tagger",
<<<<<<< HEAD
  "version": "1.1.7",
=======
  "version": "1.1.8",
>>>>>>> a85411a7
  "private": true,
  "description": "Request tagger",
  "keywords": [
    "angular",
    "ovh",
    "request"
  ],
  "homepage": "https://github.com/ovh/manager/tree/master/packages/manager/modules/ng-ovh-request-tagger#readme",
  "bugs": {
    "url": "https://github.com/ovh/manager/issues"
  },
  "repository": {
    "type": "git",
    "url": "git+https://github.com/ovh/manager.git",
    "directory": "packages/manager/modules/request-tagger"
  },
  "license": "BSD-3-Clause",
  "author": "OVH SAS",
  "main": "./dist/esm/index.js",
  "files": [
    "dist"
  ],
  "scripts": {
    "build": "rollup -c --environment BUILD:production",
    "dev": "rollup -c --environment BUILD:development",
    "dev:watch": "yarn run dev --watch",
    "prepare": "yarn run build",
    "start": "lerna exec --stream --scope='@ovh-ux/ng-ovh-request-tagger' --include-dependencies -- yarn run build",
    "start:dev": "lerna exec --stream --scope='@ovh-ux/ng-ovh-request-tagger' --include-dependencies -- yarn run dev",
    "start:watch": "lerna exec --stream --parallel --scope='@ovh-ux/ng-ovh-request-tagger' --include-dependencies -- yarn run dev:watch"
  },
  "dependencies": {
    "@ovh-ux/request-tagger": "^0.1.1",
    "lodash": "^4.17.15"
  },
  "devDependencies": {
    "@ovh-ux/component-rollup-config": "^12.0.2"
  },
  "peerDependencies": {
    "@uirouter/angularjs": "^1.0.22",
    "angular": "^1.5.0"
  }
}<|MERGE_RESOLUTION|>--- conflicted
+++ resolved
@@ -1,10 +1,6 @@
 {
   "name": "@ovh-ux/ng-ovh-request-tagger",
-<<<<<<< HEAD
-  "version": "1.1.7",
-=======
   "version": "1.1.8",
->>>>>>> a85411a7
   "private": true,
   "description": "Request tagger",
   "keywords": [
