--- conflicted
+++ resolved
@@ -1,10 +1,6 @@
 {
   "name": "@ovh-ux/ng-ovh-cloud-universe-components",
-<<<<<<< HEAD
-  "version": "2.7.0",
-=======
   "version": "2.7.1",
->>>>>>> a85411a7
   "private": true,
   "description": "Collection of components for the Cloud control panel.",
   "keywords": [
