--- conflicted
+++ resolved
@@ -12,13 +12,8 @@
   "author": "OVH SAS",
   "main": "./src/index.js",
   "dependencies": {
-<<<<<<< HEAD
-    "@ovh-ux/manager-models": "^2.5.4",
+    "@ovh-ux/manager-models": "^2.5.6",
     "bootstrap4": "github:twbs/bootstrap#v4.6.2",
-=======
-    "@ovh-ux/manager-models": "^2.5.6",
-    "bootstrap4": "twbs/bootstrap#v4.6.2",
->>>>>>> 39ee0e3d
     "ipaddr.js": "^1.9.1",
     "jsurl": "^0.1.4",
     "lodash": "^4.17.14"
