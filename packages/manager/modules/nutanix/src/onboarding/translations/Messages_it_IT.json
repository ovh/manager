--- conflicted
+++ resolved
@@ -1,19 +1,12 @@
 {
   "nutanix_onboarding_title": "Nutanix on OVHcloud",
   "nutanix_onboarding_description": "Scopri la nuova piattaforma di Cloud privato tutto in uno e scalabile. Questa soluzione combina le licenze della Nutanix Cloud Platform, disponibili sia in pack che in modalità Bring your Own Licence (BYOL) con portabilità delle licenze, e le infrastrutture OVHcloud dedicate e certificate Nutanix. In questo modo usufruisci di un ambiente iperconvergente (HCI) Nutanix pronto all'uso in poche ore.",
-<<<<<<< HEAD
-=======
   "nutanix_onboarding_description2": "Questa soluzione è ideale per attuare strategie di migrazione al Cloud, realizzare un Disaster Recovery Plan (DRP) e assorbire i sovraccarichi.",
->>>>>>> a85411a7
   "nutanix_onboarding_order": "Ordina",
   "nutanix_onboarding_guide1_title": "Documentazione generale",
   "nutanix_onboarding_guide1_description": "I dettagli tecnici dell'infrastruttura della soluzione Nutanix on OVHcloud",
   "nutanix_onboarding_guide2_title": "Offerta in pacchetto: lista dei servizi e delle licenze Nutanix inclusi",
-<<<<<<< HEAD
-  "nutanix_onboarding_guide2_description": "Presentazione dei servizi e delle licenze inclusi nel pacchetto Nutanix on OVHcloud"
-=======
   "nutanix_onboarding_guide2_description": "Presentazione dei servizi e delle licenze inclusi nel pacchetto Nutanix on OVHcloud",
   "nutanix_onboarding_guide3_title": "Funzionamento di OVHgateway",
   "nutanix_onboarding_guide3_description": "Come funziona il gateway OVHgateway"
->>>>>>> a85411a7
 }