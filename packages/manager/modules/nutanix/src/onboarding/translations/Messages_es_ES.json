{
  "nutanix_onboarding_title": "Nutanix on OVHcloud",
  "nutanix_onboarding_description": "¡Descubra nuestra nueva plataforma escalable de cloud privado todo en uno! Combinamos las licencias de Nutanix Cloud Platform, tanto en forma de pack como en modalidad BYOL (Bring your Own Licence) con portabilidad de sus licencias, con las infraestructuras de OVHcloud 100 % dedicadas y autorizadas por Nutanix para ofrecerle un entorno hiperconvergente (HCI) Nutanix listo para usar en solo unas horas.",
<<<<<<< HEAD
=======
  "nutanix_onboarding_description2": "Esta solución es ideal para migrar al cloud, implementar un plan de recuperación ante desastres (DRP) o gestionar las sobrecargas.",
>>>>>>> a85411a7
  "nutanix_onboarding_order": "Contratar",
  "nutanix_onboarding_guide1_title": "Documentación general",
  "nutanix_onboarding_guide1_description": "Detalles técnicos de la infraestructura de la solución Nutanix on OVHcloud",
  "nutanix_onboarding_guide2_title": "Solución en pack: lista de servicios y licencias Nutanix incluidos",
<<<<<<< HEAD
  "nutanix_onboarding_guide2_description": "Presentación de los servicios y licencias incluidos en los packs Nutanix on OVHcloud"
=======
  "nutanix_onboarding_guide2_description": "Presentación de los servicios y licencias incluidos en los packs Nutanix on OVHcloud",
  "nutanix_onboarding_guide3_title": "Funcionamiento de la pasarela OVHgateway (EN)",
  "nutanix_onboarding_guide3_description": "Cómo funciona la pasarela OVHgateway"
>>>>>>> a85411a7
}<|MERGE_RESOLUTION|>--- conflicted
+++ resolved
@@ -1,19 +1,12 @@
 {
   "nutanix_onboarding_title": "Nutanix on OVHcloud",
   "nutanix_onboarding_description": "¡Descubra nuestra nueva plataforma escalable de cloud privado todo en uno! Combinamos las licencias de Nutanix Cloud Platform, tanto en forma de pack como en modalidad BYOL (Bring your Own Licence) con portabilidad de sus licencias, con las infraestructuras de OVHcloud 100 % dedicadas y autorizadas por Nutanix para ofrecerle un entorno hiperconvergente (HCI) Nutanix listo para usar en solo unas horas.",
-<<<<<<< HEAD
-=======
   "nutanix_onboarding_description2": "Esta solución es ideal para migrar al cloud, implementar un plan de recuperación ante desastres (DRP) o gestionar las sobrecargas.",
->>>>>>> a85411a7
   "nutanix_onboarding_order": "Contratar",
   "nutanix_onboarding_guide1_title": "Documentación general",
   "nutanix_onboarding_guide1_description": "Detalles técnicos de la infraestructura de la solución Nutanix on OVHcloud",
   "nutanix_onboarding_guide2_title": "Solución en pack: lista de servicios y licencias Nutanix incluidos",
-<<<<<<< HEAD
-  "nutanix_onboarding_guide2_description": "Presentación de los servicios y licencias incluidos en los packs Nutanix on OVHcloud"
-=======
   "nutanix_onboarding_guide2_description": "Presentación de los servicios y licencias incluidos en los packs Nutanix on OVHcloud",
   "nutanix_onboarding_guide3_title": "Funcionamiento de la pasarela OVHgateway (EN)",
   "nutanix_onboarding_guide3_description": "Cómo funciona la pasarela OVHgateway"
->>>>>>> a85411a7
 }