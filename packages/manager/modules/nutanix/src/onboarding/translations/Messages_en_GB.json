{
  "nutanix_onboarding_title": "Nutanix on OVHcloud",
  "nutanix_onboarding_description": "Explore our new, all-in-one, scalable private cloud platform. It combines Nutanix Cloud Platform licences — either as a package or as a Bring your Own Licence (BYOL) solution — with dedicated, certified OVHcloud infrastructures. You get a ready-to-use Nutanix hyperconverged environment (HCI) in just a few hours.",
<<<<<<< HEAD
=======
  "nutanix_onboarding_description2": "This solution is perfect for cloud migration strategies, implementing a Disaster Recovery Plan (DRP), and handling excess workloads.",
>>>>>>> 5ab0cf35
  "nutanix_onboarding_order": "Order",
  "nutanix_onboarding_guide1_title": "General documentation",
  "nutanix_onboarding_guide1_description": "Technical details of the Nutanix on OVHcloud solution infrastructure",
  "nutanix_onboarding_guide2_title": "Pack: List of Nutanix services and licences included",
<<<<<<< HEAD
  "nutanix_onboarding_guide2_description": "Overview of the services and licences included in the Nutanix on OVHcloud pack"
=======
  "nutanix_onboarding_guide2_description": "Overview of the services and licences included in the Nutanix on OVHcloud pack",
  "nutanix_onboarding_guide3_title": "How the OVHgateway works",
  "nutanix_onboarding_guide3_description": "Find out how the OVHgateway works"
>>>>>>> 5ab0cf35
}<|MERGE_RESOLUTION|>--- conflicted
+++ resolved
@@ -1,19 +1,12 @@
 {
   "nutanix_onboarding_title": "Nutanix on OVHcloud",
   "nutanix_onboarding_description": "Explore our new, all-in-one, scalable private cloud platform. It combines Nutanix Cloud Platform licences — either as a package or as a Bring your Own Licence (BYOL) solution — with dedicated, certified OVHcloud infrastructures. You get a ready-to-use Nutanix hyperconverged environment (HCI) in just a few hours.",
-<<<<<<< HEAD
-=======
   "nutanix_onboarding_description2": "This solution is perfect for cloud migration strategies, implementing a Disaster Recovery Plan (DRP), and handling excess workloads.",
->>>>>>> 5ab0cf35
   "nutanix_onboarding_order": "Order",
   "nutanix_onboarding_guide1_title": "General documentation",
   "nutanix_onboarding_guide1_description": "Technical details of the Nutanix on OVHcloud solution infrastructure",
   "nutanix_onboarding_guide2_title": "Pack: List of Nutanix services and licences included",
-<<<<<<< HEAD
-  "nutanix_onboarding_guide2_description": "Overview of the services and licences included in the Nutanix on OVHcloud pack"
-=======
   "nutanix_onboarding_guide2_description": "Overview of the services and licences included in the Nutanix on OVHcloud pack",
   "nutanix_onboarding_guide3_title": "How the OVHgateway works",
   "nutanix_onboarding_guide3_description": "Find out how the OVHgateway works"
->>>>>>> 5ab0cf35
 }