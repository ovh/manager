{
  "nutanix_onboarding_title": "Nutanix on OVHcloud",
  "nutanix_onboarding_description": "Unsere neue umfassende und skalierbare Private Cloud-Plattform Die Lizenzen der Nutanix Cloud Platform werden hier mit den dedizierten und von Nutanix anerkannten Infrastrukturen von OVHcloud kombiniert: als Komplettpaket oder in Form von „Bring Your Own License (BYOL)“ für übertragbare Lizenzen. Binnen weniger Stunden erhalten Sie so eine einsatzbereite und hyperkonvergente Nutanix-Umgebung (HCI).",
<<<<<<< HEAD
=======
  "nutanix_onboarding_description2": "Diese Lösung eignet sich ideal für Ihre Strategien zur Migration in die Cloud. Erstellen Sie einen Disaster Recovery Plan (DRP) und bewältigen Sie Lastspitzen.",
>>>>>>> a85411a7
  "nutanix_onboarding_order": "Bestellen",
  "nutanix_onboarding_guide1_title": "Allgemeine Dokumentation",
  "nutanix_onboarding_guide1_description": "Technische Details zur Infrastruktur der Lösung „Nutanix on OVHcloud“",
  "nutanix_onboarding_guide2_title": "Komplettangebot: Liste der inklusiven Nutanix-Dienste und -Lizenzen",
<<<<<<< HEAD
  "nutanix_onboarding_guide2_description": "Die in „Nutanix on OVHcloud“ enthaltenen Dienste und Lizenzen"
=======
  "nutanix_onboarding_guide2_description": "Die in „Nutanix on OVHcloud“ enthaltenen Dienste und Lizenzen",
  "nutanix_onboarding_guide3_title": "Funktionsweise des OVHgateway",
  "nutanix_onboarding_guide3_description": "Hier erfahren Sie, wie das Gateway OVHgateway funktioniert"
>>>>>>> a85411a7
}<|MERGE_RESOLUTION|>--- conflicted
+++ resolved
@@ -1,19 +1,12 @@
 {
   "nutanix_onboarding_title": "Nutanix on OVHcloud",
   "nutanix_onboarding_description": "Unsere neue umfassende und skalierbare Private Cloud-Plattform Die Lizenzen der Nutanix Cloud Platform werden hier mit den dedizierten und von Nutanix anerkannten Infrastrukturen von OVHcloud kombiniert: als Komplettpaket oder in Form von „Bring Your Own License (BYOL)“ für übertragbare Lizenzen. Binnen weniger Stunden erhalten Sie so eine einsatzbereite und hyperkonvergente Nutanix-Umgebung (HCI).",
-<<<<<<< HEAD
-=======
   "nutanix_onboarding_description2": "Diese Lösung eignet sich ideal für Ihre Strategien zur Migration in die Cloud. Erstellen Sie einen Disaster Recovery Plan (DRP) und bewältigen Sie Lastspitzen.",
->>>>>>> a85411a7
   "nutanix_onboarding_order": "Bestellen",
   "nutanix_onboarding_guide1_title": "Allgemeine Dokumentation",
   "nutanix_onboarding_guide1_description": "Technische Details zur Infrastruktur der Lösung „Nutanix on OVHcloud“",
   "nutanix_onboarding_guide2_title": "Komplettangebot: Liste der inklusiven Nutanix-Dienste und -Lizenzen",
-<<<<<<< HEAD
-  "nutanix_onboarding_guide2_description": "Die in „Nutanix on OVHcloud“ enthaltenen Dienste und Lizenzen"
-=======
   "nutanix_onboarding_guide2_description": "Die in „Nutanix on OVHcloud“ enthaltenen Dienste und Lizenzen",
   "nutanix_onboarding_guide3_title": "Funktionsweise des OVHgateway",
   "nutanix_onboarding_guide3_description": "Hier erfahren Sie, wie das Gateway OVHgateway funktioniert"
->>>>>>> a85411a7
 }