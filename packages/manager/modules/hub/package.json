{
  "name": "@ovh-ux/manager-hub",
<<<<<<< HEAD
  "version": "3.6.1",
=======
  "version": "3.6.2",
>>>>>>> a85411a7
  "private": true,
  "description": "Set of components for Manager Hub",
  "repository": {
    "type": "git",
    "url": "git+https://github.com/ovh/manager.git",
    "directory": "packages/manager/modules/hub"
  },
  "license": "BSD-3-Clause",
  "author": "OVH SAS",
  "main": "./src/index.js",
  "dependencies": {
<<<<<<< HEAD
    "@ovh-ux/manager-models": "^1.14.2"
=======
    "@ovh-ux/manager-models": "^1.14.3"
>>>>>>> a85411a7
  },
  "devDependencies": {
    "@ovh-ux/ui-kit": "^6.3.0",
    "bootstrap": "^4.4.1",
    "lodash-es": "^4.17.15"
  },
  "peerDependencies": {
    "@ovh-ux/manager-billing-components": "^2.0.0 || ^3.0.0",
    "@ovh-ux/manager-config": "^5.0.0 || ^6.0.0",
    "@ovh-ux/manager-core": "^12.0.0 || ^13.0.0",
    "@ovh-ux/manager-ng-layout-helpers": "^2.0.0",
    "@ovh-ux/ng-at-internet": "^5.9.1",
    "@ovh-ux/ng-ovh-api-wrappers": "^5.0.0",
    "@ovh-ux/ng-ovh-feature-flipping": "^1.0.5",
    "@ovh-ux/ng-ovh-order-tracking": "^1.1.1 || ^2.0.0",
    "@ovh-ux/ng-ovh-payment-method": "^9.2.2",
    "@ovh-ux/ng-ovh-sso-auth": "^4.6.1",
    "@ovh-ux/ng-ovh-swimming-poll": "^5.0.5",
    "@ovh-ux/ng-translate-async-loader": "^2.1.4",
    "@ovh-ux/ui-kit": "^6.1.0",
    "@uirouter/angularjs": "^1.0.23",
    "angular": "^1.7.5",
    "angular-translate": "^2.18.1",
    "ovh-api-services": "^14.0.6"
  }
}<|MERGE_RESOLUTION|>--- conflicted
+++ resolved
@@ -1,10 +1,6 @@
 {
   "name": "@ovh-ux/manager-hub",
-<<<<<<< HEAD
-  "version": "3.6.1",
-=======
   "version": "3.6.2",
->>>>>>> a85411a7
   "private": true,
   "description": "Set of components for Manager Hub",
   "repository": {
@@ -16,11 +12,7 @@
   "author": "OVH SAS",
   "main": "./src/index.js",
   "dependencies": {
-<<<<<<< HEAD
-    "@ovh-ux/manager-models": "^1.14.2"
-=======
     "@ovh-ux/manager-models": "^1.14.3"
->>>>>>> a85411a7
   },
   "devDependencies": {
     "@ovh-ux/ui-kit": "^6.3.0",
