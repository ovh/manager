--- conflicted
+++ resolved
@@ -317,11 +317,7 @@
                                 <p>
                                     <span data-translate="sms_sms_compose_message_stop_info_start"></span>
                                     <i class="ovh-font ovh-font-question"
-<<<<<<< HEAD
-                                        data-uib-tooltip="{{ ::'sms_sms_compose_message_stop_info_tooltip' | translate }}">
-=======
                                        data-oui-tooltip="{{ ::'sms_sms_compose_message_stop_info_tooltip' | translate }}">
->>>>>>> 707ec724
                                     </i>
                                     <span data-translate="sms_sms_compose_message_stop_info_end"></span>
                                 </p>
