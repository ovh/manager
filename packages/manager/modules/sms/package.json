--- conflicted
+++ resolved
@@ -37,11 +37,7 @@
   "devDependencies": {
     "@ovh-ux/component-rollup-config": "5.0.0",
     "bootstrap": "~3.3.7",
-<<<<<<< HEAD
-    "ovh-ui-kit": "^2.29.0"
-=======
     "ovh-ui-kit": "^2.29.1"
->>>>>>> 332df21b
   },
   "peerDependencies": {
     "@ovh-ux/manager-core": "^5.0.0",
