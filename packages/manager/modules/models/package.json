--- conflicted
+++ resolved
@@ -1,10 +1,6 @@
 {
   "name": "@ovh-ux/manager-models",
-<<<<<<< HEAD
-  "version": "1.14.2",
-=======
   "version": "1.14.3",
->>>>>>> a85411a7
   "private": true,
   "description": "Set of classes representing API data ",
   "repository": {
@@ -16,11 +12,7 @@
   "author": "OVH SAS",
   "main": "index.js",
   "devDependencies": {
-<<<<<<< HEAD
-    "@ovh-ux/manager-config": "^6.5.1",
-=======
     "@ovh-ux/manager-config": "^6.5.2",
->>>>>>> a85411a7
     "lodash": "^4.17.15"
   },
   "peerDependencies": {
