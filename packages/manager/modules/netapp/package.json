--- conflicted
+++ resolved
@@ -1,10 +1,6 @@
 {
   "name": "@ovh-ux/manager-netapp",
-<<<<<<< HEAD
-  "version": "1.4.2",
-=======
   "version": "1.5.0",
->>>>>>> a85411a7
   "private": true,
   "description": "NetApp product.",
   "repository": {
@@ -16,11 +12,7 @@
   "author": "OVH SAS",
   "main": "./src/index.js",
   "dependencies": {
-<<<<<<< HEAD
-    "@ovh-ux/manager-config": "^6.5.1",
-=======
     "@ovh-ux/manager-config": "^6.5.2",
->>>>>>> a85411a7
     "bootstrap4": "twbs/bootstrap#v4.0.0",
     "jsurl": "^0.1.5",
     "lodash-es": "^4.17.21"
