{
  "name": "@ovh-ux/manager-veeam-enterprise",
  "version": "1.9.0",
  "private": true,
  "description": "Veeam Enterprise product.",
  "repository": {
    "type": "git",
    "url": "git+https://github.com/ovh/manager.git",
    "directory": "packages/manager/modules/veeam-enterprise"
  },
  "license": "BSD-3-Clause",
  "author": "OVH SAS",
  "main": "./src/index.js",
  "dependencies": {
    "lodash": "^4.17.15"
  },
  "devDependencies": {
    "bootstrap4": "twbs/bootstrap#v4.6.2"
  },
  "peerDependencies": {
    "@ovh-ux/manager-core": "^12.0.0 || ^13.0.0",
    "@ovh-ux/manager-ng-layout-helpers": "^2.0.0",
<<<<<<< HEAD
    "@ovh-ux/ng-ovh-cloud-universe-components": "^2.0.0",
    "@ovh-ux/ng-translate-async-loader": "^2.1.6",
=======
    "@ovh-ux/ng-ovh-cloud-universe-components": "^2.8.2",
    "@ovh-ux/ng-translate-async-loader": "^2.1.7",
>>>>>>> f8ca5f8b
    "@ovh-ux/ng-ui-router-breadcrumb": "^1.1.6",
    "@ovh-ux/ng-ui-router-layout": "^4.1.0",
    "@ovh-ux/ui-kit": "^6.5.3",
    "@uirouter/angularjs": "^1.0.23",
    "angular": "^1.7.5",
    "angular-translate": "^2.18.1",
    "angular-ui-bootstrap": "1.3.3",
    "moment": "^2.24.0",
    "oclazyload": "^1.1.0",
    "ovh-api-services": "^15.0.0",
    "ovh-ui-kit-bs": "^4.1.5"
  }
}<|MERGE_RESOLUTION|>--- conflicted
+++ resolved
@@ -20,13 +20,8 @@
   "peerDependencies": {
     "@ovh-ux/manager-core": "^12.0.0 || ^13.0.0",
     "@ovh-ux/manager-ng-layout-helpers": "^2.0.0",
-<<<<<<< HEAD
-    "@ovh-ux/ng-ovh-cloud-universe-components": "^2.0.0",
-    "@ovh-ux/ng-translate-async-loader": "^2.1.6",
-=======
     "@ovh-ux/ng-ovh-cloud-universe-components": "^2.8.2",
     "@ovh-ux/ng-translate-async-loader": "^2.1.7",
->>>>>>> f8ca5f8b
     "@ovh-ux/ng-ui-router-breadcrumb": "^1.1.6",
     "@ovh-ux/ng-ui-router-layout": "^4.1.0",
     "@ovh-ux/ui-kit": "^6.5.3",
