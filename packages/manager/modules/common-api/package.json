{
  "name": "@ovh-ux/manager-module-common-api",
  "version": "0.4.12",
  "private": true,
  "description": "OVHcloud manager module common API (order, services, me, ...).",
  "repository": {
    "type": "git",
    "url": "git+https://github.com/ovh/manager.git",
    "directory": "packages/manager/modules/common-api"
  },
  "license": "BSD-3-Clause",
  "author": "OVH SAS",
  "sideEffects": false,
  "main": "./dist/index.js",
  "module": "./dist/index.js",
  "types": "./dist/types/index.d.ts",
  "files": [
    "dist"
  ],
  "scripts": {
    "build": "tsc",
    "dev": "tsc",
    "lint:modern": "manager-lint --config eslint.config.mjs src/**.ts src/**/**.ts",
    "lint:modern:fix": "manager-lint --fix --config eslint.config.mjs src/**.ts src/**/**.ts",
    "test": "manager-test run",
    "test:coverage": "manager-test run --coverage"
  },
  "devDependencies": {
    "@ovh-ux/manager-static-analysis-kit": "*",
    "@ovh-ux/manager-tests-setup": "latest",
    "@ovh-ux/manager-vite-config": "*",
    "@ovh-ux/manager-core-api": "^0.17.1",
    "@ovh-ux/manager-core-test-utils": "^0.6.0",
<<<<<<< HEAD
    "@ovh-ux/manager-react-shell-client": "^0.9.1",
    "msw": "2.1.7"
=======
    "@ovh-ux/manager-react-shell-client": "^0.9.2",
    "@testing-library/jest-dom": "^6.6.3",
    "@testing-library/react": "^16.0.1",
    "@vitejs/plugin-react": "^4.3.3",
    "@vitest/coverage-v8": "^2.1.9",
    "msw": "2.1.7",
    "typescript": "^5.1.6",
    "vite": "^5.4.18",
    "vitest": "^2.1.9"
>>>>>>> d4a7c514
  },
  "peerDependencies": {
    "@ovh-ux/manager-core-api": "^0.9.0",
    "@ovh-ux/manager-react-shell-client": "^0.9.1",
    "@tanstack/react-query": "5.x",
    "react": "18.x"
  }
}<|MERGE_RESOLUTION|>--- conflicted
+++ resolved
@@ -31,20 +31,8 @@
     "@ovh-ux/manager-vite-config": "*",
     "@ovh-ux/manager-core-api": "^0.17.1",
     "@ovh-ux/manager-core-test-utils": "^0.6.0",
-<<<<<<< HEAD
-    "@ovh-ux/manager-react-shell-client": "^0.9.1",
+    "@ovh-ux/manager-react-shell-client": "^0.9.2",
     "msw": "2.1.7"
-=======
-    "@ovh-ux/manager-react-shell-client": "^0.9.2",
-    "@testing-library/jest-dom": "^6.6.3",
-    "@testing-library/react": "^16.0.1",
-    "@vitejs/plugin-react": "^4.3.3",
-    "@vitest/coverage-v8": "^2.1.9",
-    "msw": "2.1.7",
-    "typescript": "^5.1.6",
-    "vite": "^5.4.18",
-    "vitest": "^2.1.9"
->>>>>>> d4a7c514
   },
   "peerDependencies": {
     "@ovh-ux/manager-core-api": "^0.9.0",
