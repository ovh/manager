{
  "name": "@ovh-ux/ng-ovh-telecom-universe-components",
  "version": "4.1.5",
  "private": true,
  "description": "Telecom Universe Components",
  "license": "BSD-3-Clause",
  "author": "OVH SAS",
  "main": "./src/index.js",
  "dependencies": {
    "bootstrap": "^3.4.1",
    "lodash": "^4.17.15",
    "ovh-ui-kit": "^2.35.2"
  },
  "peerDependencies": {
    "@ovh-ux/ng-ovh-checkbox-table": "^1.0.1",
    "@ovh-ux/ng-ovh-mondial-relay": "^6.0.1",
    "@ovh-ux/ng-ovh-swimming-poll": "^4.0.1",
    "@ovh-ux/ng-translate-async-loader": "^2.0.1",
    "@uirouter/angularjs": "^1.0.20",
    "CSV-JS": "^1.2.0",
    "angular": "^1.7.5",
    "angular-translate": "^2.11.0",
    "angular-ui-bootstrap": "~1.3.3",
    "angular-validation-match": "^1.9.0",
    "chart.js": "^2.8.0",
    "ip-address": "^5.9.2",
    "jquery": "^2.1.3",
    "jsplumb": "^2.11.2",
    "moment": "^2.15.2",
    "ng-csv": "^0.3.6",
    "ovh-api-services": "^9.17.0",
    "ovh-ngstrap": "^4.0.2",
<<<<<<< HEAD
    "ovh-ui-angular": "^3.9.3",
    "punycode": "^2.1.1",
=======
    "ovh-ui-angular": "^3.8.0",
    "punycode": "^1.4.1",
>>>>>>> 2fbeb06d
    "validator": "^11.1.0",
    "validator-js": "^0.2.1"
  }
}<|MERGE_RESOLUTION|>--- conflicted
+++ resolved
@@ -30,13 +30,8 @@
     "ng-csv": "^0.3.6",
     "ovh-api-services": "^9.17.0",
     "ovh-ngstrap": "^4.0.2",
-<<<<<<< HEAD
     "ovh-ui-angular": "^3.9.3",
     "punycode": "^2.1.1",
-=======
-    "ovh-ui-angular": "^3.8.0",
-    "punycode": "^1.4.1",
->>>>>>> 2fbeb06d
     "validator": "^11.1.0",
     "validator-js": "^0.2.1"
   }
