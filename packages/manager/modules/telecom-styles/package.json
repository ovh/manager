--- conflicted
+++ resolved
@@ -1,10 +1,6 @@
 {
   "name": "@ovh-ux/manager-telecom-styles",
-<<<<<<< HEAD
-  "version": "4.6.0",
-=======
   "version": "4.6.1",
->>>>>>> a85411a7
   "private": true,
   "description": "[DEPRECATED] - Collection of stylesheets for the Telecom control panel.",
   "repository": {
