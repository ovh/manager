--- conflicted
+++ resolved
@@ -17,11 +17,7 @@
   "dependencies": {
     "bootstrap": "^3.3.7",
     "ovh-ui-kit": "^2.23.1",
-<<<<<<< HEAD
-    "ovh-ui-kit-bs": "^2.1.0"
-=======
     "ovh-ui-kit-bs": "^2.1.1"
->>>>>>> 9a0e97ae
   },
   "devDependencies": {
     "@ovh-ux/component-rollup-config": "5.0.0-beta.5"
