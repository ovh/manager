{
  "iam_policies_datagrid_action_delete_policy": "Eliminar la política",
  "iam_policies_datagrid_action_edit_identities": "Gestionar identidades asociadas",
  "iam_policies_datagrid_action_edit_policy": "Modificar la política",
  "iam_policies_datagrid_action_read_identities": "Ver las identidades asociadas",
  "iam_policies_datagrid_action_read_policy": "Ver la política",
  "iam_policies_datagrid_column_actions": "Número de acciones",
  "iam_policies_datagrid_column_identities": "Número de identidades",
  "iam_policies_datagrid_column_name": "Nombre",
  "iam_policies_datagrid_topbar_create_policy": "Crear una política",
<<<<<<< HEAD
  "iam_policies_description": "Gestione las identidades de sus usuarios y aplicaciones, así como sus permisos de acceso, en una única interfaz para todos sus servicios. El IAM de OVHcloud permite gestionar con precisión todos los permisos de los productos de OVHcloud y obtener un mejor nivel de seguridad gracias a una visión centralizada de sus accesos."
=======
  "iam_policies_description": "Gestione las identidades de sus usuarios y aplicaciones, así como sus derechos de acceso, en una única interfaz para todos sus servicios. El IAM de OVHcloud permite gestionar con precisión todos los permisos de los productos de OVHcloud y obtener un mejor nivel de seguridad gracias a una visión centralizada de sus accesos.",
  "iam_policies_datagrid_column_description": "Descripción"
>>>>>>> cdeeb90b
}<|MERGE_RESOLUTION|>--- conflicted
+++ resolved
@@ -8,10 +8,6 @@
   "iam_policies_datagrid_column_identities": "Número de identidades",
   "iam_policies_datagrid_column_name": "Nombre",
   "iam_policies_datagrid_topbar_create_policy": "Crear una política",
-<<<<<<< HEAD
-  "iam_policies_description": "Gestione las identidades de sus usuarios y aplicaciones, así como sus permisos de acceso, en una única interfaz para todos sus servicios. El IAM de OVHcloud permite gestionar con precisión todos los permisos de los productos de OVHcloud y obtener un mejor nivel de seguridad gracias a una visión centralizada de sus accesos."
-=======
   "iam_policies_description": "Gestione las identidades de sus usuarios y aplicaciones, así como sus derechos de acceso, en una única interfaz para todos sus servicios. El IAM de OVHcloud permite gestionar con precisión todos los permisos de los productos de OVHcloud y obtener un mejor nivel de seguridad gracias a una visión centralizada de sus accesos.",
   "iam_policies_datagrid_column_description": "Descripción"
->>>>>>> cdeeb90b
 }