--- conflicted
+++ resolved
@@ -89,15 +89,12 @@
   "overTheBox_authorize_autoupgrade": "Automatische Updates nachts zulassen",
   "overTheBox_change_auto_upgrade_success": "Die automatischen Updates wurden nachts erfolgreich geändert.",
   "overTheBox_change_auto_upgrade_error": "Wir konnten die automatischen Updates nachts nicht ändern: {{errorMessage}}",
-<<<<<<< HEAD
   "overTheBox_change_offer": "Angebot wechseln",
-=======
   "overTheBox_deviceId_unlink": "Trennen",
   "overTheBox_cancel": "Abbrechen",
   "overTheBox_confirm_unlink_device": "Dieses Gerät kann keine Verbindung mehr mit diesem Dienst herstellen, sind Sie sicher?",
   "overTheBox_unlink_device_error": "Das Gerät konnte nicht getrennt werden: {{errorMessage}}",
-  "overTheBox_unlink_device_success": "Die Zuordnung des Geräts wurde erfolgreich aufgehoben."
->>>>>>> 4e15e222
+  "overTheBox_unlink_device_success": "Die Zuordnung des Geräts wurde erfolgreich aufgehoben.",
   "overTheBox_offer_name": "Angebot der Dienstleistung",
   "overthebox_caracteristics": "Dimensionierung der Nodes",
   "overTheBox_model_device": "Gerätemodell",
