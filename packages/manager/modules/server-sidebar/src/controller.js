--- conflicted
+++ resolved
@@ -65,18 +65,6 @@
             this.SIDEBAR_CONFIG = WEB_SIDEBAR_CONFIG;
             this.SIDEBAR_ORDER_CONFIG = WEB_ORDER_SIDEBAR_CONFIG;
           }
-<<<<<<< HEAD
-          this.SidebarMenu.addMenuItem({
-            id: 'service.id',
-            name: 'service.id',
-            icon: 'service.icon',
-            title: 'title',
-            allowSubItems: false,
-            allowSearch: true,
-            state: 'app.domain',
-          }, null);
-=======
->>>>>>> 7b47eb88
           this.buildFirstLevelMenu();
           return this.buildOrderMenu();
         })
@@ -194,7 +182,6 @@
         }
       }
     });
-    console.log(this.SidebarMenu);
   }
 
   loadServices(parentService, parent, params = {}) {
