--- conflicted
+++ resolved
@@ -26,11 +26,7 @@
     "@ovh-ux/ng-ovh-doc-url": "^2.0.4",
     "@ovh-ux/ng-ovh-responsive-popover": "^5.0.6 || ^6.0.0",
     "@ovh-ux/ng-ovh-sidebar-menu": "^10.3.0",
-<<<<<<< HEAD
-    "@ovh-ux/ng-translate-async-loader": "^2.1.6",
-=======
     "@ovh-ux/ng-translate-async-loader": "^2.1.7",
->>>>>>> f8ca5f8b
     "@ovh-ux/ng-ui-router-breadcrumb": "^1.1.6",
     "@ovh-ux/ui-kit": "^6.5.3",
     "@uirouter/angularjs": "^1.0.23",
