import get from 'lodash/get';
/* eslint-disable import/extensions */
import Workflow from './product-offers-workflow.class';

/**
 * Workflow Class to handle service detachable or upgradable options
 */
export default class ServicesWorkflow extends Workflow {
  /**
   * @param {string} locale          User locale
   * @param {Object} $q              AngularJS provider
   * @param {Object} $translate      AngularJS provider
   * @param {Object} workflowOptions Specific options
   * for this workflow, must contains the following values:
   * - {optionId} (Optional): Option id to display information about termination date if needed
   * - {serviceId}: Id of the service on which to detach or upgrade an option
   * - {plancodes}: Detach or upgrade plancodes to use
   * - {durationToUse}: Duration to use, will override the default pricing
   * duration.
   * @param {Object} workflowService   Service to handle request to perform an
   * action (detach, upgrade), see /services API schema
   */
<<<<<<< HEAD
  constructor(
    locale,
    $q,
    $timeout,
    $translate,
    workflowOptions,
    detachService,
  ) {
    super(locale, $q, $translate, workflowOptions);
=======
  constructor($q, $timeout, $translate, workflowOptions, workflowService) {
    super($q, $translate, workflowOptions);
>>>>>>> f851a21b
    this.$timeout = $timeout;
    this.workflowService = workflowService;

    if (!this.serviceId) {
      throw new Error(
        'ovhProductOffers - ServicesWorkflow: serviceId is undefined',
      );
    }
  }

  /**
   * Get the pricings from available detach or upgrade plan codes,
   * based on the pricing type
   */
  getPricings() {
    let selectedPlanCode;
    if (typeof this.getPlanCode === 'function') {
      selectedPlanCode = this.plancodes.find(
        ({ planCode }) => planCode === this.getPlanCode(),
      );
    }
    const actionPlancode = selectedPlanCode || this.plancodes[0];
    this.plancode = actionPlancode.planCode;
    this.pricings = this.computePricing(actionPlancode.prices);

    if (this.hasUniquePricing()) {
      this.$timeout(() => {
        this.currentIndex += 1;
        [this.pricing] = this.pricings;
        if (typeof this.onPricingSubmit === 'function') {
          this.onPricingSubmit(this.pricing);
        }
      });
    }
  }

  /**
   * Get the information for validation
   * Will tell to upper scope the loading state of the workflow
   * @return {Promise}
   */
  getValidationInformation() {
    this.updateLoadingStatus('getOfferValidationInformation');

    const pricing = this.pricing || this.pricings[0];
    this.validationParameters = {
      duration: this.durationToUse || pricing.getDurationISOFormat(),
      pricingMode: pricing.mode,
      quantity: pricing.minimumQuantity,
    };

    return this.workflowService
      .simulate(
        this.plancode,
        this.serviceId,
        this.pricingType,
        this.validationParameters,
      )
      .then(({ order }) => {
        this.contracts = order.contracts;
        this.prices = order.prices;
        this.prorataDurationDate = this.constructor.getDurationProrataDate(
          order.details,
        );
      })
      .catch((error) =>
        !this.onError || this.onError({ error }) === false
          ? this.$q.reject(error)
          : null,
      )
      .finally(() => {
        this.updateLoadingStatus('getOfferValidationInformation');
      });
  }

  /**
   * Determines if termination details must be displayed, if pricing has extra fees
   * @param {Object} pricing - Pricing
   * @return {boolean}
   */
  static hasTerminationDetails(pricing) {
    return pricing.hasExtraPricing() && !pricing.extraPricing.isFree();
  }

  /**
   * Returns the termination date formatted to locale
   * @param {Object} pricing - Pricing
   * @param {string} locale  - Locale to use
   * @return {boolean}
   */
  static getTerminationDate(pricing, locale) {
    const date = new Date();
    date.setMonth(date.getMonth() + pricing.interval);

    return Workflow.formatDateToLocale(date, locale, {
      year: 'numeric',
      month: 'numeric',
    });
  }

  /**
   * Validate the offer
   * Will tell to upper scope the loading state of the workflow
   * @return {Promise} Promise of the validated offer
   */
  validateOffer() {
    this.updateLoadingStatus('validateOffer');

    const autoPayWithPreferredPaymentMethod =
      !!this.defaultPaymentMethod || this.isFreePricing();

    let result;

    this.validationParameters.autoPayWithPreferredPaymentMethod = autoPayWithPreferredPaymentMethod;

    return this.workflowService
      .execute(
        this.plancode,
        this.serviceId,
        this.pricingType,
        this.validationParameters,
      )
      .then(({ order }) => {
        result = order;

        return autoPayWithPreferredPaymentMethod
          ? this.workflowService.pay(result, this.defaultPaymentMethod)
          : this.$q.when();
      })
      .then(() => {
        const validateResult = {
          ...result,
          autoPayWithPreferredPaymentMethod,
        };

        if (autoPayWithPreferredPaymentMethod) {
          validateResult.paymentMethodLabel = get(
            this.defaultPaymentMethod,
            'label',
          );
        }

        this.onSuccess({
          result: validateResult,
        });
      })
      .catch((error) =>
        !this.onError || this.onError({ error }) === false
          ? this.$q.reject(error)
          : null,
      )
      .finally(() => {
        this.updateLoadingStatus('validateOffer');
      });
  }
}<|MERGE_RESOLUTION|>--- conflicted
+++ resolved
@@ -20,20 +20,15 @@
    * @param {Object} workflowService   Service to handle request to perform an
    * action (detach, upgrade), see /services API schema
    */
-<<<<<<< HEAD
   constructor(
     locale,
     $q,
     $timeout,
     $translate,
     workflowOptions,
-    detachService,
+    workflowService,
   ) {
     super(locale, $q, $translate, workflowOptions);
-=======
-  constructor($q, $timeout, $translate, workflowOptions, workflowService) {
-    super($q, $translate, workflowOptions);
->>>>>>> f851a21b
     this.$timeout = $timeout;
     this.workflowService = workflowService;
 
