import get from 'lodash/get';
import isEmpty from 'lodash/isEmpty';
import isFunction from 'lodash/isFunction';
import isString from 'lodash/isString';

import Workflow from './product-offers-workflow.class';

import { CATALOG_ITEM_TYPE_NAMES } from './product-offers-workflow.constants';

/**
 * Workflow Class to handle option order
 */
export default class OrderWorkflow extends Workflow {
  /**
   * @param {string} locale          User locale
   * @param {Object} $translate      AngularJS provider
   * @param {Object} workflowOptions Specific options for this workflow,
   *  must contains the following values:
   *  - {catalog}: Catalog to use from GET '/order/catalog/public/{productName}',
   *  - {catalogItemTypeName}: Item type of which we want catalog information,
   *   as the catalog contains 'addons' and 'plans' where product information
   *  can be found.
   *  - {productName}: The product name to use, to add items for item order.
   *  e.g.: 'webHosting',
   *  - {serviceNameToAddProduct}: Service name of which we will add product/addon.
   *  If set, the order will consist to add option to an existing service.
   *  If null, the order concerns an new product.
   *  - {getPlanCode}:
   *  method to get the planCode to use. Allows you to set the planCode after the component has been
   *  created.
   *  Plan code example : webHosting, cloudDB.
   *  - {onGetConfiguration}:
   *  Method to get configuration items that will be added to the order
   *  cart, called when fetching checkout information.
   *  The configuration key list must follow catalog product required
   *  configuration.
   *  This can be found through, GET /order/catalog/public/{productName},
   *  in plans > planItem > configurations.
   *  Example for cloudDB (GET /order/catalog/public/cloudDB, with FR
   *  subsidiary):
   *  configurations = [
   *    {
   *      isCustom: false,
   *      values: [ "gra1" ],
   *      name: "dc",
   *      isMandatory: true
   *    },
   *    {
   *      name: "engine"
   *      values: [
   *        "redis_3.2"
   *        "redis_4.0"
   *        ...
   *      ],
   *      isCustom: false,
   *      isMandatory: true
   *    }
   *  ]
   *  Here, the configuration label will be the 'name' property value,
   *  and the configuration value, one of the 'values' list.
   *  Returned value must be of the following format:
   *  [
   *    {
   *      label: configurationLabel (ex: 'legacy_domain'),
   *      value: configurationValue (ex: 'www.ovhcloud.com'),
   *    }
   *  ];
   * @param {Object} WucOrderCartService Service to handle order cart
   */
<<<<<<< HEAD
  constructor(locale, $q, $translate, workflowOptions, WucOrderCartService) {
    super(locale, $q, $translate, workflowOptions);
=======
  /* @ngInject */
  constructor($q, $timeout, $translate, workflowOptions, WucOrderCartService) {
    super($q, $translate, workflowOptions);
    this.$timeout = $timeout;
>>>>>>> f851a21b
    this.WucOrderCartService = WucOrderCartService;

    if (!this.catalog) {
      throw new Error('ovhProductOffers-OrderWorkflow requires a catalog');
    }
  }

  /**
   * Get the pricings from the catalog matching the planCode
   * @return {Promise} Promise of the catalog pricings
   */
  getPricings() {
    this.pricing = null;

    if (!this.getPlanCode()) {
      throw new Error('ovhProductOffers-OrderWorkflow: Invalid plan code');
    }

    if (
      !Object.values(CATALOG_ITEM_TYPE_NAMES).includes(this.catalogItemTypeName)
    ) {
      throw new Error(
        'ovhProductOffers-OrderWorkflow: Invalid catalog item type name',
      );
    }

    const catalogPricings = get(
      this.catalog[this.catalogItemTypeName].find(
        ({ planCode }) => planCode === this.getPlanCode(),
      ),
      'pricings',
    );

    if (!catalogPricings) {
      throw new Error(
        `ovhProductOffers-OrderWorkflow: No pricing found for ${this.getPlanCode()}`,
      );
    }

    this.pricings = this.computePricing(catalogPricings);

    if (this.hasUniquePricing()) {
      this.$timeout(() => {
        this.currentIndex += 1;
        [this.pricing] = this.pricings;
        if (typeof this.onPricingSubmit === 'function') {
          this.onPricingSubmit(this.pricing);
        }
      });
    }
  }

  /**
   * Creates a new cart, and assign it for option order.
   * @return {Promise} Promise of the created cart
   */
  createNewCart() {
    return this.WucOrderCartService.createNewCart(this.user.ovhSubsidiary).then(
      (cart) => {
        this.cartId = cart.cartId;
        return this.WucOrderCartService.assignCart(this.cartId);
      },
    );
  }

  /**
   * Get the information for option order validation
   * Will tell to upper scope the loading state of the workflow.
   * @return {Promise}
   */
  getValidationInformation() {
    this.updateLoadingStatus('getOfferValidationInformation');
    const pricing = this.pricing || this.pricings[0];

    const configuration = isFunction(this.onGetConfiguration)
      ? this.onGetConfiguration()
      : [];

    const checkoutInformations = {
      product: {
        duration: pricing.getDurationISOFormat(),
        planCode: this.getPlanCode(),
        pricingMode: pricing.mode,
        quantity: 1,
      },
      configuration,
    };

    const serviceName = this.serviceNameToAddProduct;

    return this.$q
      .when()
      .then(() => this.createNewCart())
      .then(() =>
        isString(serviceName) && !isEmpty(serviceName)
          ? this.WucOrderCartService.addProductServiceOptionToCart(
              this.cartId,
              this.productName,
              serviceName,
              checkoutInformations.product,
            )
          : this.WucOrderCartService.addProductToCart(
              this.cartId,
              this.productName,
              checkoutInformations.product,
            ),
      )
      .then(({ itemId }) =>
        this.$q.all(
          checkoutInformations.configuration.map(({ label, value }) =>
            this.WucOrderCartService.addConfigurationItem(
              this.cartId,
              itemId,
              label,
              value,
            ),
          ),
        ),
      )
      .then(() => this.WucOrderCartService.getCheckoutInformations(this.cartId))
      .then(({ contracts, prices, details }) => {
        this.prorataDurationDate = this.constructor.getDurationProrataDate(
          details,
        );
        this.contracts = contracts;
        this.prices = prices;
      })
      .catch((error) =>
        !this.onError || this.onError({ error }) === false
          ? this.$q.reject(error)
          : null,
      )
      .finally(() => {
        this.updateLoadingStatus('getOfferValidationInformation');
      });
  }

  /**
   * Validate the offer
   * Will tell to upper scope the loading state of the workflow.
   * @return {Promise} Promise of the validated detach offer
   */
  validateOffer() {
    this.updateLoadingStatus('validateOffer');

    const autoPayWithPreferredPaymentMethod = !!this.defaultPaymentMethod;
    const checkoutParameters = {
      autoPayWithPreferredPaymentMethod:
        this.isFreePricing() && this.defaultPaymentMethod
          ? true
          : autoPayWithPreferredPaymentMethod,
      waiveRetractationPeriod: false,
    };

    return this.$q
      .when()
      .then(() =>
        this.WucOrderCartService.checkoutCart(this.cartId, checkoutParameters),
      )
      .then((checkout) => {
        const validatedOrder = {
          ...checkout,
          autoPayWithPreferredPaymentMethod,
        };

        if (autoPayWithPreferredPaymentMethod) {
          validatedOrder.paymentMethodLabel = this.defaultPaymentMethod.label;
        }

        this.onSuccess({
          checkout: validatedOrder,
        });
      })
      .catch((error) =>
        !this.onError || this.onError({ error }) === false
          ? this.$q.reject(error)
          : null,
      )
      .finally(() => {
        this.updateLoadingStatus('validateOffer');
      });
  }
}<|MERGE_RESOLUTION|>--- conflicted
+++ resolved
@@ -67,15 +67,17 @@
    *  ];
    * @param {Object} WucOrderCartService Service to handle order cart
    */
-<<<<<<< HEAD
-  constructor(locale, $q, $translate, workflowOptions, WucOrderCartService) {
+  /* @ngInject */
+  constructor(
+    locale,
+    $q,
+    $timeout,
+    $translate,
+    workflowOptions,
+    WucOrderCartService,
+  ) {
     super(locale, $q, $translate, workflowOptions);
-=======
-  /* @ngInject */
-  constructor($q, $timeout, $translate, workflowOptions, WucOrderCartService) {
-    super($q, $translate, workflowOptions);
     this.$timeout = $timeout;
->>>>>>> f851a21b
     this.WucOrderCartService = WucOrderCartService;
 
     if (!this.catalog) {
