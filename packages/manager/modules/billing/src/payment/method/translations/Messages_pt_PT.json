{
  "billing_payment_method_title": "Os meus métodos de pagamento",
  "billing_payment_method_load_error": "Ocorreu um erro ao carregar os seus métodos de pagamento.",
  "billing_payment_method_table_type": "Tipo de pagamento",
  "billing_payment_method_table_label": "Conta",
  "billing_payment_method_table_expiration_date": "Data de expiração",
  "billing_payment_method_table_description": "Descrição ",
  "billing_payment_method_table_default": "Método de pagamento predefinido",
  "billing_payment_method_table_state": "Estado",
  "billing_payment_method_table_3d_secure": "3D Secure",
  "billing_payment_method_table_top_add_method": "Adicionar um método de pagamento",
  "billing_payment_method_autorenew_guide_help": "Precisa de ajuda para configurar as suas renovações?",
  "billing_payment_method_autorenew_guide_help_link": "Mais informações",
  "billing_payment_method_bank_account_pending_validation": "Obrigado por ter inserido os seus dados bancários. Irá receber em breve um e-mail do nosso parceiro Yousign, que lhe permitirá assinar eletronicamente a sua autorização de débito direto. Assim, a sua conta bancária será validada e ativada.",
  "billing_payment_method_bank_account_processing_delay": "A sua conta bancária será válida após 24-48h úteis a contar a partir da receção da sua autorização de débito.",
  "billing_payment_method_table_action_download_procedure": "Descarregar o documento que deverá enviar por correio",
  "billing_payment_method_table_action_description_edit": "Alterar a descrição",
  "billing_payment_method_table_action_set_default": "Definir este método de pagamento por predefinição",
  "billing_payment_method_table_action_delete": "Eliminar este método de pagamento",
<<<<<<< HEAD
  "billing_payment_method_information_add_ovh_sas": "When you register a means of payment, you authorize OVH S.A.S to store this method for the purpose of facilitating further online payment.",
=======
  "billing_payment_method_credit_card_disclaimer": "O registo de um método de pagamento é obrigatório se estiver a utilizar a renovação automática. Pode alterá-lo a qualquer momento. Se não dispõe de uma renovação automática e pretende eliminar o seu método de pagamento, contacte a nossa equipa de suporte através de um ticket.",
  "billing_payment_method_information_add_ovh_sas": "Ao registar um método de pagamento, autoriza a OVH S.A.S a conservá-lo para facilitar o pagamento das suas futuras encomendas.",
>>>>>>> 0f9dabf4
  "billing_payment_method_information_add_default": "O método de pagamento que regista enquanto método de pagamento \"predefinido\" é utilizado automaticamente em cada data de vencimento para o pagamento dos seus serviços em renovação automática e em pagamento conforme a sua utilização (\"Pay as you go\"). Receberá uma notificação antes de cada prazo de pagamento. Pode alterar, eliminar ou adicionar métodos de pagamento a qualquer momento, utilizando a interface abaixo. Para poder utilizar serviços com renovação automática ou pagamento conforme a sua utilização, deve dispor de pelo menos um método de pagamento válido registado."
}<|MERGE_RESOLUTION|>--- conflicted
+++ resolved
@@ -17,11 +17,6 @@
   "billing_payment_method_table_action_description_edit": "Alterar a descrição",
   "billing_payment_method_table_action_set_default": "Definir este método de pagamento por predefinição",
   "billing_payment_method_table_action_delete": "Eliminar este método de pagamento",
-<<<<<<< HEAD
-  "billing_payment_method_information_add_ovh_sas": "When you register a means of payment, you authorize OVH S.A.S to store this method for the purpose of facilitating further online payment.",
-=======
-  "billing_payment_method_credit_card_disclaimer": "O registo de um método de pagamento é obrigatório se estiver a utilizar a renovação automática. Pode alterá-lo a qualquer momento. Se não dispõe de uma renovação automática e pretende eliminar o seu método de pagamento, contacte a nossa equipa de suporte através de um ticket.",
   "billing_payment_method_information_add_ovh_sas": "Ao registar um método de pagamento, autoriza a OVH S.A.S a conservá-lo para facilitar o pagamento das suas futuras encomendas.",
->>>>>>> 0f9dabf4
   "billing_payment_method_information_add_default": "O método de pagamento que regista enquanto método de pagamento \"predefinido\" é utilizado automaticamente em cada data de vencimento para o pagamento dos seus serviços em renovação automática e em pagamento conforme a sua utilização (\"Pay as you go\"). Receberá uma notificação antes de cada prazo de pagamento. Pode alterar, eliminar ou adicionar métodos de pagamento a qualquer momento, utilizando a interface abaixo. Para poder utilizar serviços com renovação automática ou pagamento conforme a sua utilização, deve dispor de pelo menos um método de pagamento válido registado."
 }