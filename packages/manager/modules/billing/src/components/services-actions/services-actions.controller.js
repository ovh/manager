--- conflicted
+++ resolved
@@ -26,17 +26,7 @@
         this.getCancelCommitmentLink(this.service)) ||
       `${this.autorenewLink}/${this.service.id}/cancel-commitment`;
     this.warningLink = `${this.autorenewLink}/warn-nic?nic=${this.service.contactBilling}`;
-<<<<<<< HEAD
     this.billingLink = buildURL('dedicated', '#/billing/history');
-    this.updateLink = `${this.autorenewLink}/update?serviceId=${this.service.serviceId}&serviceType=${this.service.serviceType}`;
-    this.cancelResiliationLink = `${this.autorenewLink}/cancel-resiliation?serviceId=${this.service.serviceId}&serviceType=${this.service.serviceType}`;
-    this.deleteLink = `${
-      this.autorenewLink
-    }/delete-${this.service.serviceType
-      .replace(/_/g, '-')
-      .toLowerCase()}?serviceId=${this.service.serviceId}`;
-=======
-    this.billingLink = this.RedirectionService.getURL('billing');
     this.updateLink = `${this.autorenewLink}/update?serviceId=${this.service.serviceId}${serviceTypeParam}`;
     this.cancelResiliationLink =
       (this.getCancelResiliationLink && this.getCancelResiliationLink()) ||
@@ -50,7 +40,6 @@
     const resiliationByEndRuleLink =
       (this.getResiliationLink && this.getResiliationLink()) ||
       `${this.autorenewLink}/resiliation?serviceId=${this.service.id}&serviceName=${this.service.serviceId}`;
->>>>>>> 422a82ef
 
     switch (this.service.serviceType) {
       case SERVICE_TYPE.EXCHANGE:
