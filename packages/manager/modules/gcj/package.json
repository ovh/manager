--- conflicted
+++ resolved
@@ -40,13 +40,8 @@
     "@ovh-ux/manager-core-utils": "^0.4.7",
     "@ovh-ux/manager-react-components": "^2.43.1",
     "@ovh-ux/manager-static-analysis-kit": "^0.14.0",
-<<<<<<< HEAD
     "@ovh-ux/manager-tests-setup": "^0.6.1",
-    "@ovh-ux/manager-vite-config": "^0.15.1",
-=======
-    "@ovh-ux/manager-tests-setup": "^0.2.0",
     "@ovh-ux/manager-vite-config": "^0.15.2",
->>>>>>> 1e68dbbf
     "@ovhcloud/ods-components": "^18.6.2",
     "@ovhcloud/ods-themes": "^18.6.2",
     "@tanstack/react-query": "^5.64.1",
