--- conflicted
+++ resolved
@@ -29,18 +29,10 @@
     "test:coverage": "manager-test run --coverage"
   },
   "devDependencies": {
-<<<<<<< HEAD
-    "@ovh-ux/manager-react-components": "^2.39.1",
+    "@ovh-ux/manager-react-components": "^2.39.2",
     "@ovh-ux/manager-static-analysis-kit": "*",
     "@ovh-ux/manager-tests-setup": "latest",
     "@ovh-ux/manager-vite-config": "*"
-=======
-    "@ovh-ux/manager-react-components": "^2.39.2",
-    "@ovh-ux/manager-tests-setup": "^0.3.0",
-    "@ovh-ux/manager-vite-config": "^0.11.0",
-    "typescript": "^5.1.6",
-    "vite": "^6.0.7"
->>>>>>> 5d36b49a
   },
   "peerDependencies": {
     "@ovh-ux/manager-react-components": "^2.27.0"
