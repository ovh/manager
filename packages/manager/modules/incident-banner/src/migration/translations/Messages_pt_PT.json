{
<<<<<<< HEAD
  "manager_incident_migration_banner_description": "Um ou vários dos seus serviços Bare Metal foram afetados pelo incêndio no datacenter de Estrasburgo (SBG). Propomos-lhe a substituição gratuita deste(s) serviço(s) durante um determinado período",
=======
  "manager_incident_migration_banner_description": "Um ou vários dos seus serviços Bare Metal Cloud foram afetados pela situação no nosso datacenter de Estrasburgo (SBG). Oferecemos-lhe a substituição deste(s) serviço(s) de forma gratuita por um determinado período.",
>>>>>>> 7912c28d
  "manager_incident_migration_banner_cta": "Substituir os meus serviços"
}<|MERGE_RESOLUTION|>--- conflicted
+++ resolved
@@ -1,8 +1,4 @@
 {
-<<<<<<< HEAD
-  "manager_incident_migration_banner_description": "Um ou vários dos seus serviços Bare Metal foram afetados pelo incêndio no datacenter de Estrasburgo (SBG). Propomos-lhe a substituição gratuita deste(s) serviço(s) durante um determinado período",
-=======
   "manager_incident_migration_banner_description": "Um ou vários dos seus serviços Bare Metal Cloud foram afetados pela situação no nosso datacenter de Estrasburgo (SBG). Oferecemos-lhe a substituição deste(s) serviço(s) de forma gratuita por um determinado período.",
->>>>>>> 7912c28d
   "manager_incident_migration_banner_cta": "Substituir os meus serviços"
 }