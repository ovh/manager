--- conflicted
+++ resolved
@@ -1,9 +1,4 @@
 {
-<<<<<<< HEAD
-  "manager_incident_migration_banner_description": "One or more of your Bare Metal services were affected by the incident in the Strasbourg datacentre (SBG). We are offering free replacement services for a specified time period.",
-  "manager_incident_migration_banner_cta": "Service replacement"
-=======
   "manager_incident_migration_banner_description": "One or more of your Bare Metal cloud services have been impacted by the situation in our Strasbourg (SBG) site. We offer you the replacement of these services free of charge for a specified period.",
   "manager_incident_migration_banner_cta": "Replace my services"
->>>>>>> 7912c28d
 }