{
<<<<<<< HEAD
  "manager_incident_migration_banner_description": "One or more of your Bare Metal cloud services have been impacted by the situation in our Strasbourg (SBG) site. We are offering free replacement services for a specified time period.",
  "manager_incident_migration_banner_cta": "Replace my services"
=======
  "manager_incident_migration_banner_description": "SBG: One or more of your Bare Metal cloud services have been impacted by the situation in our Strasbourg (SBG) site. We offer you a substitute server for free for a given period.",
  "manager_incident_migration_banner_cta": "See my substitute servers"
>>>>>>> 6d552627
}<|MERGE_RESOLUTION|>--- conflicted
+++ resolved
@@ -1,9 +1,4 @@
 {
-<<<<<<< HEAD
-  "manager_incident_migration_banner_description": "One or more of your Bare Metal cloud services have been impacted by the situation in our Strasbourg (SBG) site. We are offering free replacement services for a specified time period.",
-  "manager_incident_migration_banner_cta": "Replace my services"
-=======
   "manager_incident_migration_banner_description": "SBG: One or more of your Bare Metal cloud services have been impacted by the situation in our Strasbourg (SBG) site. We offer you a substitute server for free for a given period.",
   "manager_incident_migration_banner_cta": "See my substitute servers"
->>>>>>> 6d552627
 }