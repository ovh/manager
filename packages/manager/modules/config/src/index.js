import _Environment from './environment';
import 'whatwg-fetch';

import {
  convertLanguageFromOVHToBCP47 as _convertLanguageFromOVHToBCP47,
  detectUserLocale as _detectUserLocale,
  findLanguage as _findLanguage,
} from './locale';

import {
  LANGUAGES as _LANGUAGES,
  localeStorageKey as _localeStorageKey,
} from './locale/locale.constants';

export const HOSTNAME_REGIONS = {
  'www.ovh.com': 'EU',
  'ca.ovh.com': 'CA',
  'us.ovhcloud.com': 'US',
};

export const Environment = _Environment;

export const convertLanguageFromOVHToBCP47 = _convertLanguageFromOVHToBCP47;
export const detectUserLocale = _detectUserLocale;
export const findLanguage = _findLanguage;
export const LANGUAGES = _LANGUAGES;
export const localeStorageKey = _localeStorageKey;

export const fetchConfiguration = (applicationName) => {
  let configurationURL = '/engine/2api/configuration';
  if (applicationName) {
    _Environment.setApplicationName(applicationName);
    configurationURL = `${configurationURL}?app=${encodeURIComponent(
      applicationName,
    )}`;
  }
  return fetch(configurationURL, {
    headers: {
      'Content-Type': 'application/json;charset=utf-8',
      Accept: 'application/json',
    },
    credentials: 'same-origin',
  })
    .then((response) => {
      if (response.status === 401) {
        window.location.assign(
          `/auth?action=disconnect&onsuccess=${encodeURIComponent(
            window.location.href,
          )}`,
        );
      }
      return response.json();
    })
    .then((config) => {
      _Environment.setRegion(config.region);
      _Environment.setUser(config.user);
      _Environment.setApplicationURLs(config.applicationURLs);
<<<<<<< HEAD
=======
      _Environment.setUniverse(config.universe);
>>>>>>> 35744790
      return config;
    })
    .catch(() => ({
      region: HOSTNAME_REGIONS[window.location.hostname],
    }));
};

export default {
  convertLanguageFromOVHToBCP47,
  Environment,
  detectUserLocale,
  fetchConfiguration,
  findLanguage,
  LANGUAGES,
  localeStorageKey, // TODO(@antleblanc): Remove it on February 4th, 2021.
};<|MERGE_RESOLUTION|>--- conflicted
+++ resolved
@@ -55,10 +55,7 @@
       _Environment.setRegion(config.region);
       _Environment.setUser(config.user);
       _Environment.setApplicationURLs(config.applicationURLs);
-<<<<<<< HEAD
-=======
       _Environment.setUniverse(config.universe);
->>>>>>> 35744790
       return config;
     })
     .catch(() => ({
