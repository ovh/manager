--- conflicted
+++ resolved
@@ -1,10 +1,6 @@
 {
   "name": "@ovh-ux/manager-billing-components",
-<<<<<<< HEAD
-  "version": "3.11.1",
-=======
   "version": "3.11.2",
->>>>>>> a85411a7
   "private": true,
   "description": "OVHcloud manager billing components",
   "repository": {
@@ -16,11 +12,7 @@
   "author": "OVH SAS",
   "main": "./src/index.js",
   "dependencies": {
-<<<<<<< HEAD
-    "@ovh-ux/manager-models": "^1.14.2",
-=======
     "@ovh-ux/manager-models": "^1.14.3",
->>>>>>> a85411a7
     "lodash-es": "^4.17.15"
   },
   "peerDependencies": {
