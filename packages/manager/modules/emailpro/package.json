{
  "name": "@ovh-ux/manager-emailpro",
<<<<<<< HEAD
  "version": "3.3.2",
=======
  "version": "3.3.3",
>>>>>>> 39d125cc
  "private": true,
  "description": "Email Pro product.",
  "repository": {
    "type": "git",
    "url": "git+https://github.com/ovh/manager.git",
    "directory": "packages/manager/modules/emailpro"
  },
  "license": "BSD-3-Clause",
  "author": "OVH SAS",
  "main": "src/index.js",
  "dependencies": {
    "ckeditor": "^4.7.2",
    "lodash": "^4.17.15",
    "punycode": "^1.4.1",
    "validator": "^13.7.0"
  },
  "peerDependencies": {
    "@ovh-ux/manager-config": "^5.0.0 || ^6.0.0",
    "@ovh-ux/manager-core": "^12.0.0 || ^13.0.0",
    "@ovh-ux/manager-ng-layout-helpers": "^1.1.0 || ^2.0.0",
    "@ovh-ux/ng-ovh-export-csv": "^2.0.4",
    "@ovh-ux/ng-ovh-http": "^5.0.4",
    "@ovh-ux/ng-ovh-swimming-poll": "^5.0.5",
    "@ovh-ux/ng-ovh-utils": "^14.0.17",
    "@ovh-ux/ng-ovh-web-universe-components": "^8.0.0 || ^9.0.0",
    "@ovh-ux/ng-pagination-front": "^10.1.0",
    "@ovh-ux/ng-translate-async-loader": "^2.1.4",
    "@ovh-ux/ng-ui-router-breadcrumb": "^1.1.6",
    "@ovh-ux/ng-ui-router-layout": "^4.1.0",
    "@ovh-ux/ui-kit": "^6.1.0",
    "@uirouter/angularjs": "^1.0.15",
    "angular": "^1.7.5",
    "angular-route": "^1.7.5",
    "angular-translate": "^2.18.1",
    "angular-ui-bootstrap": "~1.3.3",
    "bootstrap": "^3.3.6",
    "moment": "^2.24.0",
    "ng-ckeditor": "^2.0.5",
    "oclazyload": "^1.1.0",
    "ovh-api-services": "^15.0.0",
    "ovh-ui-kit-bs": "4.1.6"
  }
}<|MERGE_RESOLUTION|>--- conflicted
+++ resolved
@@ -1,10 +1,6 @@
 {
   "name": "@ovh-ux/manager-emailpro",
-<<<<<<< HEAD
-  "version": "3.3.2",
-=======
   "version": "3.3.3",
->>>>>>> 39d125cc
   "private": true,
   "description": "Email Pro product.",
   "repository": {
