{
  "name": "@ovh-ux/manager-emailpro",
  "version": "1.1.2",
  "private": true,
  "description": "OVH E-mail Pro module",
  "keywords": [
    "angular",
    "e-mail pro"
  ],
  "license": "BSD-3-Clause",
  "author": "OVH SAS",
  "main": "src/index.js",
  "dependencies": {
    "lodash": "^4.17.14",
    "moment": "^2.16.0",
    "punycode.js": "npm:punycode@^1.2.4",
    "validator": "^11.1.0"
  },
  "peerDependencies": {
<<<<<<< HEAD
    "@ovh-ux/ng-ovh-utils": "^14.0.3",
=======
    "@ovh-ux/ng-ovh-export-csv": "^1.0.0",
    "@ovh-ux/ng-ovh-http": "^4.0.2",
    "@ovh-ux/ng-ovh-swimming-poll": "^4.0.0",
    "@ovh-ux/ng-ovh-utils": "^14.0.3",
    "@ovh-ux/ng-ovh-web-universe-components": "^5.0.0",
    "ovh-angular-pagination-front": "^7.0.0",
>>>>>>> d353f300
    "angular": "^1.7.5",
    "angular-translate": "^2.18.1",
    "angular-ui-bootstrap": "~1.3.3",
    "ng-ckeditor": "^2.0.5",
    "ovh-api-services": "^8.0.1",
    "ovh-ui-angular": "^3.5.1"
  }
}<|MERGE_RESOLUTION|>--- conflicted
+++ resolved
@@ -17,16 +17,12 @@
     "validator": "^11.1.0"
   },
   "peerDependencies": {
-<<<<<<< HEAD
-    "@ovh-ux/ng-ovh-utils": "^14.0.3",
-=======
     "@ovh-ux/ng-ovh-export-csv": "^1.0.0",
     "@ovh-ux/ng-ovh-http": "^4.0.2",
     "@ovh-ux/ng-ovh-swimming-poll": "^4.0.0",
     "@ovh-ux/ng-ovh-utils": "^14.0.3",
     "@ovh-ux/ng-ovh-web-universe-components": "^5.0.0",
     "ovh-angular-pagination-front": "^7.0.0",
->>>>>>> d353f300
     "angular": "^1.7.5",
     "angular-translate": "^2.18.1",
     "angular-ui-bootstrap": "~1.3.3",
