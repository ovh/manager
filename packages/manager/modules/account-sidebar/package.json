--- conflicted
+++ resolved
@@ -36,13 +36,8 @@
     "@ovh-ux/manager-core": "^11.0.0 || ^12.0.0",
     "@ovh-ux/ng-at-internet": "^5.4.1",
     "@ovh-ux/ng-ovh-api-wrappers": "^3.0.0",
-<<<<<<< HEAD
-    "@ovh-ux/ng-ovh-order-tracking": "^1.0.6",
+    "@ovh-ux/ng-ovh-order-tracking": "^1.1.0",
     "@ovh-ux/ng-ovh-payment-method": "^7.0.11 || ^8.0.0",
-=======
-    "@ovh-ux/ng-ovh-order-tracking": "^1.1.0",
-    "@ovh-ux/ng-ovh-payment-method": "^7.0.11",
->>>>>>> b0579e39
     "@ovh-ux/ng-ovh-swimming-poll": "^5.0.2",
     "@ovh-ux/ng-translate-async-loader": "^2.1.1",
     "@ovh-ux/ui-kit": "^4.4.1",
