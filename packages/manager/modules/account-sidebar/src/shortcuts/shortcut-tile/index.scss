--- conflicted
+++ resolved
@@ -39,12 +39,7 @@
   .oui-icon {
     font-size: 2rem;
     margin-top: 1rem;
-<<<<<<< HEAD
-    color: $hub-title-color;
-=======
-    background-color: $p-000-white;
     color: $p-800;
->>>>>>> bde85098
   }
 
   &_notification {
