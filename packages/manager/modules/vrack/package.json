--- conflicted
+++ resolved
@@ -31,13 +31,8 @@
     "bootstrap": "~3.3.7"
   },
   "peerDependencies": {
-<<<<<<< HEAD
-    "@ovh-ux/manager-cloud-styles": "^0.3.1",
+    "@ovh-ux/manager-cloud-styles": "^0.4.0",
     "@ovh-ux/manager-core": "^9.0.0",
-=======
-    "@ovh-ux/manager-cloud-styles": "^0.4.0",
-    "@ovh-ux/manager-core": "^8.0.0 || ^9.0.0",
->>>>>>> ee86ab9b
     "@ovh-ux/ng-ovh-cloud-universe-components": "^1.5.0",
     "@ovh-ux/ng-ovh-toaster": "^2.0.0",
     "@uirouter/angularjs": "^1.0.15",
