--- conflicted
+++ resolved
@@ -1,10 +1,6 @@
 {
   "name": "@ovh-ux/manager-vrack",
-<<<<<<< HEAD
-  "version": "1.5.2",
-=======
   "version": "1.5.3",
->>>>>>> a85411a7
   "private": true,
   "description": "vRack product.",
   "keywords": [
