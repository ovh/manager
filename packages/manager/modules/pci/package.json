--- conflicted
+++ resolved
@@ -1,11 +1,7 @@
 {
   "name": "@ovh-ux/manager-pci",
-<<<<<<< HEAD
-  "version": "1.4.1",
+  "version": "1.4.3",
   "private": true,
-=======
-  "version": "1.4.3",
->>>>>>> 232b5114
   "homepage": "https://github.com/ovh-ux/manager/tree/master/packages/manager/modules/pci#readme",
   "bugs": {
     "url": "https://github.com/ovh-ux/manager/issues"
