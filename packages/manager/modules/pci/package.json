{
  "name": "@ovh-ux/manager-pci",
  "version": "3.22.0",
  "private": true,
  "description": "Public Cloud Instance product.",
  "repository": {
    "type": "git",
    "url": "git+https://github.com/ovh/manager.git",
    "directory": "packages/manager/modules/pci"
  },
  "license": "BSD-3-Clause",
  "author": "OVH SAS",
  "main": "./src/index.js",
  "dependencies": {
    "@fortawesome/fontawesome-free": "^5.11.2",
    "@ovh-ux/manager-config": "^0.4.0",
    "d3": "~3.5.13",
    "fast-sha256": "^1.1.0",
    "file-saver": "^2.0.1",
    "flag-icon-css": "~0.8.5",
    "ipaddr.js": "^1.9.1",
    "jsurl": "^0.1.5",
    "lodash": "^4.17.15",
    "tweetnacl-util": "^0.15.0",
    "urijs": "^1.19.1",
    "validator": "^10.11.0",
    "xterm": "^3.14.5"
  },
  "peerDependencies": {
<<<<<<< HEAD
    "@ovh-ux/manager-cloud-styles": "^0.3.1",
    "@ovh-ux/manager-core": "^9.0.0",
=======
    "@ovh-ux/manager-cloud-styles": "^0.4.0",
    "@ovh-ux/manager-core": "^8.0.0 || ^9.0.0",
>>>>>>> ee86ab9b
    "@ovh-ux/manager-error-page": "^0.0.0",
    "@ovh-ux/manager-telecom-styles": "^3.1.0",
    "@ovh-ux/ng-at-internet": "^5.0.1",
    "@ovh-ux/ng-ovh-api-wrappers": "^4.0.2",
    "@ovh-ux/ng-ovh-cloud-universe-components": "^1.5.0",
    "@ovh-ux/ng-ovh-contracts": "^3.1.1",
    "@ovh-ux/ng-ovh-payment-method": "^6.1.1",
    "@ovh-ux/ng-ovh-proxy-request": "^2.0.0",
    "@ovh-ux/ng-ovh-responsive-popover": "^5.0.2",
    "@ovh-ux/ng-ovh-swimming-poll": "^5.0.1",
    "@ovh-ux/ng-ovh-user-pref": "^2.0.0",
    "@ovh-ux/ng-pagination-front": "^9.0.0",
    "@ovh-ux/ng-q-allsettled": "^2.0.0",
    "@ovh-ux/ng-translate-async-loader": "^2.1.0",
    "@ovh-ux/ng-ui-router-breadcrumb": "^1.1.0",
    "@ovh-ux/ng-ui-router-layout": "^3.3.2",
    "@uirouter/angularjs": "^1.0.15",
    "angular": "^1.7.5",
    "angular-animate": "^1.7.5",
    "angular-chart.js": "^1.1.1",
    "angular-translate": "^2.18.1",
    "angular-ui-bootstrap": "^1.3.3",
    "angular-ui-validate": "^1.2.3",
    "angularjs-scroll-glue": "^2.2.0",
    "bootstrap4": "twbs/bootstrap#v4.0.0",
    "font-awesome": "^4.0.0",
    "jquery-ui": "components/jqueryui#~1.11.2",
    "moment": "^2.24.0",
    "oclazyload": "^1.1.0",
    "ovh-api-services": "^9.41.0",
    "ovh-common-style": "^5.0.0",
    "ovh-manager-webfont": "^1.2.0",
    "ovh-ui-angular": "^3.16.3",
    "ovh-ui-kit": "^2.42.8",
    "ovh-ui-kit-bs": "^2.4.6"
  }
}<|MERGE_RESOLUTION|>--- conflicted
+++ resolved
@@ -27,13 +27,8 @@
     "xterm": "^3.14.5"
   },
   "peerDependencies": {
-<<<<<<< HEAD
-    "@ovh-ux/manager-cloud-styles": "^0.3.1",
+    "@ovh-ux/manager-cloud-styles": "^0.4.0",
     "@ovh-ux/manager-core": "^9.0.0",
-=======
-    "@ovh-ux/manager-cloud-styles": "^0.4.0",
-    "@ovh-ux/manager-core": "^8.0.0 || ^9.0.0",
->>>>>>> ee86ab9b
     "@ovh-ux/manager-error-page": "^0.0.0",
     "@ovh-ux/manager-telecom-styles": "^3.1.0",
     "@ovh-ux/ng-at-internet": "^5.0.1",
