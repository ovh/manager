--- conflicted
+++ resolved
@@ -1,16 +1,13 @@
 {
-  "pci_project_flavors_category_new": "Novo",
   "pci_project_flavors_category_definition_balanced": "As instâncias de uso geral oferecem um equilíbrio entre RAM e desempenho.",
   "pci_project_flavors_category_definition_baremetal": "As instâncias Bare Metal oferecem servidores físicos on demand, entregues em apenas alguns minutos e faturados à hora ou mensalmente.",
   "pci_project_flavors_category_definition_cpu": "As instâncias de cálculo otimizado são ideais para as aplicações que requerem uma alta frequência de cálculo ou processamento paralelo de tarefas.",
   "pci_project_flavors_category_definition_ram": "As instâncias de memória otimizada são recomendadas para as suas bases de dados, análises e cálculos de memória, bem como para outras aplicações que consomem muita RAM.",
   "pci_project_flavors_category_definition_accelerated": "As instâncias de cálculo acelerado (GPU, FPGA) são até mil vezes mais rápidas que um CPU em certas aplicações (rendering, transcodificação de vídeo, bio-informática, Big Data, deep learning, etc.).",
-  "pci_project_flavors_category_definition_discovery": "As instâncias de recursos partilhados (Discovery) são adaptadas a testes, receitas e ambientes de desenvolvimento. O seu desempenho pode variar ligeiramente ao longo do tempo.",
   "pci_project_flavors_category_definition_iops": "As instâncias IOPS oferecem as transações em disco mais rápidas da gama Public Cloud",
   "pci_project_flavors_category_definition_none": "Nenhum modelo disponível para esta categoria",
   "pci_project_flavors_disk_size": "Espaço de disco inferior ao do modelo atual",
   "pci_project_flavors_spec_ram": "{{ram}} RAM",
-  "pci_project_flavors_spec_vCore_details": "{{vcores}} vCores ({{frequency}} GHz)",
   "pci_project_flavors_spec_core_details": "{{vcores}} cores ({{frequency}} GHz)",
   "pci_project_flavors_spec_bandwidth_detail": "{{ bandwidth }} Mbps",
   "pci_project_flavors_spec_nvme": "{{capacity}} NVMe",
@@ -19,9 +16,6 @@
   "pci_project_flavors_price_monthly": "A partir de {{price}} /mês + IVA",
   "pci_project_flavors_quota": "Aumentar o meu limite",
   "pci_project_flavors_quota_info": "O limite do seu projeto não lhe permite adicionar este tipo de máquina nesta região.",
-<<<<<<< HEAD
-  "pci_project_flavors_quota_manage": "Gerir o meu limite"
-=======
   "pci_project_flavors_quota_manage": "Gerir o meu limite",
   "pci_project_flavors_category_new": "Novo",
   "pci_project_flavors_category_definition_discovery": "As instâncias de recursos partilhados (Discovery) são adaptadas a testes, receitas e ambientes de desenvolvimento. O seu desempenho pode variar ligeiramente ao longo do tempo.",
@@ -33,5 +27,4 @@
   "pci_project_flavors_zone_localzone_tooltip": "As Local Zones (zonas locais) são um novo tipo de localização, que suporta parte da nossa carteira de produtos Public Cloud. A OVHcloud prevê aumentar gradualmente o número total de Local Zones em todo o mundo nos próximos anos.",
   "pci_project_flavors_zone_globalregions_tooltip": "As Global Regions são suportadas por um ou vários datacenters geridos pela OVHcloud. Cada região fornece uma ou várias Availability Zones com o portefólio completo de serviços da OVHcloud.",
   "pci_project_flavors_zone_tooltip_link": "Saber mais"
->>>>>>> deec7139
 }