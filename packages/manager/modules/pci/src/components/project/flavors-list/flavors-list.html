--- conflicted
+++ resolved
@@ -52,11 +52,7 @@
                                 data-ng-if="flavor.technicalBlob.cpu.model"
                             >
                                 <span
-<<<<<<< HEAD
-                                    data-translate="pci_project_flavors_spec_{{ flavor.technicalBlob.cpu.model }}_details"
-=======
                                     data-translate="pci_project_flavors_spec_{{ flavor.technicalBlob.cpu.type }}_details"
->>>>>>> a85411a7
                                     data-translate-values="{ vcores: flavor.technicalBlob.cpu.cores, frequency: flavor.technicalBlob.cpu.frequency }"
                                 ></span>
                             </div>
