import 'moment';
import find from 'lodash/find';
import some from 'lodash/some';

import Version from './version.class';

export default class Engine {
  constructor(
    { name, versions, defaultVersion, description },
    availability,
    plans,
    flavors,
  ) {
    Object.assign(this, {
      name,
      defaultVersion,
      description,
    });

    this.versions = versions.map((version) => {
      return new Version(
        version,
        availability.filter(
          (plan) => plan.engine === this.name && plan.version === version,
        ),
        plans,
        flavors,
      );
    });

    this.selectedVersion = find(this.versions, {
      version: this.defaultVersion,
    });

    this.isDefault = some(availability, 'default');
  }

  getVersion(versionName) {
    return find(this.versions, { version: versionName });
  }

  getPlan(versionName, planName) {
    return this.getVersion(versionName).getPlan(planName);
  }

  getPlans(versionName) {
    return this.getVersion(versionName).plans;
  }

  getLatestVersion() {
    return this.versions.reduce((latestVersion, version) =>
      version.compare(latestVersion) < 0 ? version : latestVersion,
    );
  }

  getHighestFlavor(versionName, regionName, planName) {
    return this.getRegion(
      versionName,
      planName,
      regionName,
<<<<<<< HEAD
    ).flavors.reduce((highestFlavor, flavor) =>
      flavor.compare(highestFlavor) < 0 ? flavor : highestFlavor,
    );
=======
    ).flavors.sort((a, b) => a.compare(b))[0];
>>>>>>> 4e1afd73
  }

  getAvailablePlans(versionName, regionName) {
    return this.getPlans(versionName).filter((plan) =>
      plan.getRegion(regionName),
    );
  }

  getLatestPlan(versionName, regionName) {
    return this.getAvailablePlans(
      versionName,
      regionName,
    ).reduce((latestPlan, plan) =>
      plan.compare(latestPlan) < 0 ? plan : latestPlan,
    );
  }

  getFlavor(versionName, planName, regionName, flavorName) {
    return this.getPlan(versionName, planName)
      .getRegion(regionName)
      .getFlavor(flavorName);
  }

  getRegion(versionName, planName, regionName) {
    return this.getPlan(versionName, planName).getRegion(regionName);
  }
}<|MERGE_RESOLUTION|>--- conflicted
+++ resolved
@@ -58,13 +58,7 @@
       versionName,
       planName,
       regionName,
-<<<<<<< HEAD
-    ).flavors.reduce((highestFlavor, flavor) =>
-      flavor.compare(highestFlavor) < 0 ? flavor : highestFlavor,
-    );
-=======
     ).flavors.sort((a, b) => a.compare(b))[0];
->>>>>>> 4e1afd73
   }
 
   getAvailablePlans(versionName, regionName) {
