export const STATUS = {
  CREATING: 'CREATING',
  DELETING: 'DELETING',
  ERROR: 'ERROR',
  ERROR_SPEC: 'ERROR_INCONSISTENT_SPEC',
  PENDING: 'PENDING',
  READY: 'READY',
  UPDATING: 'UPDATING',
};

<<<<<<< HEAD
export const DISK_TYPE = {
  LOCAL_SSD: 'local-ssd',
  HIGH_SPEED: 'high-speed',
  HIGH_SPEED_GEN_2: 'high-speed-gen2',
};

export const SSL_MODE_REQUIRED = ['require', 'required', 'REQUIRED'];

export const SSL_MODE_NA = ['n/a'];

export const SSL_MODE_SSL_TLS = ['TLS/SSL'];

export default {
  STATUS,
  SSL_MODE_REQUIRED,
  SSL_MODE_NA,
  SSL_MODE_SSL_TLS,
  DISK_TYPE,
=======
export default {
  STATUS,
>>>>>>> 3cca1b20
};<|MERGE_RESOLUTION|>--- conflicted
+++ resolved
@@ -8,27 +8,13 @@
   UPDATING: 'UPDATING',
 };
 
-<<<<<<< HEAD
 export const DISK_TYPE = {
   LOCAL_SSD: 'local-ssd',
   HIGH_SPEED: 'high-speed',
   HIGH_SPEED_GEN_2: 'high-speed-gen2',
 };
 
-export const SSL_MODE_REQUIRED = ['require', 'required', 'REQUIRED'];
-
-export const SSL_MODE_NA = ['n/a'];
-
-export const SSL_MODE_SSL_TLS = ['TLS/SSL'];
-
 export default {
   STATUS,
-  SSL_MODE_REQUIRED,
-  SSL_MODE_NA,
-  SSL_MODE_SSL_TLS,
   DISK_TYPE,
-=======
-export default {
-  STATUS,
->>>>>>> 3cca1b20
 };