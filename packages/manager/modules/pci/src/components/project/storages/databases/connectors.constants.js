export const CONNECTOR_STATUS = {
  CREATING: 'CREATING',
  RUNNING: 'RUNNING',
  PAUSED: 'PAUSED',
};
export const TASK_STATUS = {
  RUNNING: 'RUNNING',
  FAILED: 'FAILED',
  PAUSED: 'PAUSED',
};
export const AVAILABLE_CONNECTOR_TYPES = {
  SINK: 'sink',
  SOURCE: 'source',
};

export const CONNECTOR_FIELDS_FILTER_EDIT = ['name', 'connector.class'];

export const TRANSFORM_CONFIG_GROUP_KEY = 'transformType';
export const CONNECTOR_CONFIG_GROUP_KEY = 'group';
export const TRANSFORM_PROPERTY_KEY = 'transform';
export const EMPTY_GROUP_NAME = 'Other';

export const CONNECTOR_FIELDS_TYPE = {
  PASSWORD: 'password',
  INT16: 'int16',
  INT32: 'int32',
  INT64: 'int64',
  BOOLEAN: 'boolean',
  CLASS: 'class',
  STRING: 'string',
  LIST: 'list',
};

export const CLASS_PROPERTY_AS_STRING = ['header.converter'];

export const TRANSFORM_PROPERTY = 'transforms';
export const EXTRA_CONFIG_PROPERTY = '*';

<<<<<<< HEAD
export const GROUP_NAMES_WITH_MESSAGES = {
  TRANSFORMS: 'Transforms',
  EXTRA: 'Extra',
=======
export default {
  CONNECTOR_STATUS,
  TASK_STATUS,
  AVAILABLE_CONNECTOR_TYPES,
  CONNECTOR_FIELDS_FILTER_EDIT,
  TRANSFORM_CONFIG_GROUP_KEY,
  CONNECTOR_CONFIG_GROUP_KEY,
  TRANSFORM_PROPERTY_KEY,
  EMPTY_GROUP_NAME,
  CONNECTOR_FIELDS_TYPE,
  CLASS_PROPERTY_AS_STRING,
  TRANSFORM_PROPERTY,
  EXTRA_CONFIG_PROPERTY,
>>>>>>> 4f7622e8
};<|MERGE_RESOLUTION|>--- conflicted
+++ resolved
@@ -36,11 +36,11 @@
 export const TRANSFORM_PROPERTY = 'transforms';
 export const EXTRA_CONFIG_PROPERTY = '*';
 
-<<<<<<< HEAD
 export const GROUP_NAMES_WITH_MESSAGES = {
   TRANSFORMS: 'Transforms',
   EXTRA: 'Extra',
-=======
+}
+
 export default {
   CONNECTOR_STATUS,
   TASK_STATUS,
@@ -54,5 +54,5 @@
   CLASS_PROPERTY_AS_STRING,
   TRANSFORM_PROPERTY,
   EXTRA_CONFIG_PROPERTY,
->>>>>>> 4f7622e8
+  GROUP_NAMES_WITH_MESSAGES,
 };