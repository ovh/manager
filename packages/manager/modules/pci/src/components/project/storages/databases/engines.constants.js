--- conflicted
+++ resolved
@@ -15,10 +15,7 @@
   opensearch: 'OpenSearch',
   kafkaMirrorMaker: 'Kafka MirrorMaker',
   m3db: 'M3DB',
-<<<<<<< HEAD
-=======
   cassandra: 'Cassandra',
->>>>>>> e905e20b
   grafana: 'Grafana',
 };
 
