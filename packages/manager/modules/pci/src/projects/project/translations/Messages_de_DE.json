{
  "pci_projects_project_home": "Startseite",
  "pci_projects_project_parameters": "Einstellungen",
  "pci_projects_project_create_an_instance": "Instanz erstellen",
  "pci_projects_project_create_a_volume": "Volume erstellen",
  "pci_projects_project_create_a_container": "Objektcontainer erstellen",
  "pci_projects_project_activate_private_networks": "Private Netzwerke aktivieren",
  "pci_projects_project_create_cluster_kubernetes": "Kubernetes-Cluster erstellen",
  "pci_projects_project_documentation": "Dokumentation",
  "pci_projects_project_documentation_create_user_access_to_horizon": "Auf das Horizon-Interface zugreifen",
  "pci_projects_project_documentation_boot_your_first_cloud_server_in_3_minutes": "Boot your first cloud server in 3 minutes",
  "pci_projects_project_documentation_prepare_the_environment_for_using_the_open_stack_api": "Vorbereitung der Umgebung für die Verwendung der OpenStack-API",
  "pci_projects_project_documentation_create_and_configure_and_additional_disk_on_an_instance": "Create and configure an additional disk on an instance",
  "pci_projects_project_documentation_see_all_public_cloud_guides": "Zu den Public Cloud Anleitungen",
  "pci_projects_project_welcome": "Willkommen bei der neuen Public Cloud-Schnittstelle",
  "pci_projects_project_keystone_upgrade": "Am 23. Juni 2020 findet eine bedeutende Veränderung statt. Daher möchten wir Sie schon jetzt bitten, sich auf den Wechsel zu <strong>Keystone v3</strong> einzustellen.",
  "pci_projects_project_keystone_upgrade_more": "Mehr erfahren",
<<<<<<< HEAD
  "pci_projects_project_quota_warning_message": "Als Sicherheitsmaßnahme wird Ihr Projekt mit einem Höchstwert (Quota) versehen. Wenn Sie diesen Wert erhöhen möchten, gehen Sie bitte auf die Seite <a data-ui-sref=\"{{ quotaUrl }}\">Quota und Standort</a>.",
  "pci_projects_maintenance_warning_message": "Um die Stabilität der Public Cloud APIs zu verbessern, werden einige Wartungsarbeiten in den verschiedenen Public Cloud Regionen durchgeführt. Diese Maßnahmen dauern außerhalb der Geschäftszeiten höchstens 2 Stunden. Während der Wartungsarbeiten ist es in der jeweiligen Region nicht möglich, Cloud-Ressourcen zu erstellen, zu verändern oder zu löschen. <br />Hier finden Sie die Planungsdetails nach Zonen: <a href=\"http://travaux.ovh.net/?do=details&id=47661\" target=\"_blank\">http://travaux.ovh.net/?do=details&id=47661</a>"
=======
  "pci_projects_project_quota_warning_message": "Als Sicherheitsmaßnahme wird Ihr Projekt mit einem Höchstwert (Quota) versehen. Wenn Sie diesen Wert erhöhen möchten, gehen Sie bitte auf die Seite <a data-ui-sref=\"{{ quotaUrl }}\">Quota und Standort</a>."
>>>>>>> 89b6739d
}<|MERGE_RESOLUTION|>--- conflicted
+++ resolved
@@ -15,10 +15,5 @@
   "pci_projects_project_welcome": "Willkommen bei der neuen Public Cloud-Schnittstelle",
   "pci_projects_project_keystone_upgrade": "Am 23. Juni 2020 findet eine bedeutende Veränderung statt. Daher möchten wir Sie schon jetzt bitten, sich auf den Wechsel zu <strong>Keystone v3</strong> einzustellen.",
   "pci_projects_project_keystone_upgrade_more": "Mehr erfahren",
-<<<<<<< HEAD
-  "pci_projects_project_quota_warning_message": "Als Sicherheitsmaßnahme wird Ihr Projekt mit einem Höchstwert (Quota) versehen. Wenn Sie diesen Wert erhöhen möchten, gehen Sie bitte auf die Seite <a data-ui-sref=\"{{ quotaUrl }}\">Quota und Standort</a>.",
-  "pci_projects_maintenance_warning_message": "Um die Stabilität der Public Cloud APIs zu verbessern, werden einige Wartungsarbeiten in den verschiedenen Public Cloud Regionen durchgeführt. Diese Maßnahmen dauern außerhalb der Geschäftszeiten höchstens 2 Stunden. Während der Wartungsarbeiten ist es in der jeweiligen Region nicht möglich, Cloud-Ressourcen zu erstellen, zu verändern oder zu löschen. <br />Hier finden Sie die Planungsdetails nach Zonen: <a href=\"http://travaux.ovh.net/?do=details&id=47661\" target=\"_blank\">http://travaux.ovh.net/?do=details&id=47661</a>"
-=======
   "pci_projects_project_quota_warning_message": "Als Sicherheitsmaßnahme wird Ihr Projekt mit einem Höchstwert (Quota) versehen. Wenn Sie diesen Wert erhöhen möchten, gehen Sie bitte auf die Seite <a data-ui-sref=\"{{ quotaUrl }}\">Quota und Standort</a>."
->>>>>>> 89b6739d
 }