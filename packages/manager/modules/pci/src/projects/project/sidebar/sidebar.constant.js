--- conflicted
+++ resolved
@@ -157,13 +157,8 @@
         options: {
           state: 'pci.projects.project.serving',
         },
-<<<<<<< HEAD
-        title: 'Serving Engine',
-        regions: ['EU', 'CA'],
-=======
         title: 'ML Serving',
-        regions: ['EU'],
->>>>>>> 7586c2b9
+        regions: ['EU', 'CA'],
       },
     ],
     regions: ['EU', 'CA'],
