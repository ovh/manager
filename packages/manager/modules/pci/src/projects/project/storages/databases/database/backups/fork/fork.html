<div class="row">
    <!-- form -->
    <div class="col-lg-9">
        <div id="addMessages">
            <cui-message-container
                data-messages="$ctrl.messages"
            ></cui-message-container>
        </div>
        <!--header-->
        <oui-header
            data-heading="{{:: 'pci_databases_backups_fork_title' | translate}}"
            data-description="{{:: 'pci_databases_backups_fork_description' | translate}}"
        >
        </oui-header>
        <!--data source-->
        <section id="restore-mode">
            <h2
                data-translate="pci_databases_backups_fork_restore_mode_title"
            ></h2>
            <p
                data-translate="pci_databases_backups_fork_restore_mode_description"
            ></p>
            <!--radio data source-->
            <div class="mb-2">
                <oui-radio
                    data-disabled="!$ctrl.isPITRActivated"
                    data-model="$ctrl.model.restoreMode"
                    data-name="radio-group-restore-mode"
                    data-value="$ctrl.RESTORE_MODES.SOONEST"
                    data-inline
                >
                    <span
                        data-ng-bind=":: ('pci_databases_backups_fork_spec_restore_mode_' + $ctrl.RESTORE_MODES.SOONEST) | translate"
                    >
                    </span>
                </oui-radio>
                <oui-radio
                    data-disabled="!$ctrl.isPITRActivated"
                    data-model="$ctrl.model.restoreMode"
                    data-name="radio-group-restore-mode"
                    data-value="$ctrl.RESTORE_MODES.TIMESTAMP"
                    data-inline
                >
                    <span
                        data-ng-bind=":: ('pci_databases_backups_fork_spec_restore_mode_' + $ctrl.RESTORE_MODES.TIMESTAMP) | translate"
                    >
                    </span>
                </oui-radio>
                <oui-radio
                    data-disabled="$ctrl.backupList.length === 0"
                    data-model="$ctrl.model.restoreMode"
                    data-name="radio-group-restore-mode"
                    data-value="$ctrl.RESTORE_MODES.BACKUP"
                    data-inline
                >
                    <span
                        data-ng-bind=":: ('pci_databases_backups_fork_spec_restore_mode_' + $ctrl.RESTORE_MODES.BACKUP) | translate"
                    >
                    </span>
                </oui-radio>
            </div>
            <!-- input data source-->
            <oui-field
                data-label="Backup"
                data-ng-if="$ctrl.RESTORE_MODES.BACKUP === $ctrl.model.restoreMode"
            >
                <label class="oui-select">
                    <select
                        name="backup"
                        data-ng-model="$ctrl.model.backupId"
                        class="oui-select__input"
                    >
                        <option
                            data-ng-repeat="backup in $ctrl.backupList"
                            value="{{backup.id}}"
                            data-ng-bind="(backup.createdAt | date: 'medium') + ' (' + (backup.size.value | bytes:2:false:'B') + ')'"
                        >
                        </option>
                    </select>
                </label>
            </oui-field>
            <oui-field
                data-label="Timestamp"
                data-ng-if="$ctrl.RESTORE_MODES.TIMESTAMP === $ctrl.model.restoreMode"
            >
                <oui-calendar
                    data-model="$ctrl.model.timestamp"
                    data-format="Z"
                    data-alt-format="j M Y H:i:s"
                    data-enable-time
                    data-options="$ctrl.calendarOptions"
                >
                </oui-calendar>
            </oui-field>
        </section>
        <section id="plan" class="mt-4">
            <h2 data-translate="pci_databases_backups_fork_plan_label"></h2>
            <database-plans-list
                data-current-plan="$ctrl.originalPlan"
                data-plans="$ctrl.plans"
                data-selected-plan="$ctrl.model.plan"
                data-allow-lower-selection="false"
                data-user="$ctrl.user"
                data-show-monthly-prices="$ctrl.showMonthlyPrices"
                data-on-change="$ctrl.onPlanChanged(selectedPlan)"
            ></database-plans-list>
        </section>
        <section id="flavor">
            <h2 data-translate="pci_databases_backups_fork_flavor_label"></h2>
            <pci-projects-project-database-flavors-list
                data-flavors="$ctrl.flavors"
                data-user="$ctrl.user"
                data-show-monthly-prices="$ctrl.showMonthlyPrices"
                data-nodes="$ctrl.model.plan.nodesCount"
                data-current-flavor="$ctrl.originalFlavor"
                data-allow-lower-selection="false"
                data-on-change="$ctrl.onFlavorChanged(selectedFlavor)"
                data-selected-flavor="$ctrl.model.flavor"
            ></pci-projects-project-database-flavors-list>
        </section>
        <section id="cluster">
            <h2 data-translate="pci_databases_backups_fork_cluster_label"></h2>
            <h3 data-translate="pci_databases_backups_fork_nodes_count"></h3>
            <oui-field
                data-ng-if="$ctrl.model.plan.minNodes !== $ctrl.model.plan.maxNodes"
                data-label="{{ ::'pci_databases_backups_fork_nodes_input_label' | translate }}"
            >
                <oui-numeric
                    data-name="nodesCount"
                    data-model="$ctrl.model.plan.nodesCount"
                    data-min="$ctrl.model.plan.minNodes"
                    data-max="$ctrl.model.plan.maxNodes"
                    data-on-change="$ctrl.onNodeNumberChange()"
                >
                </oui-numeric>
            </oui-field>
            <p
                data-ng-if="$ctrl.model.plan.minNodes === $ctrl.model.plan.maxNodes"
                data-translate="pci_databases_backups_fork_included_nodes_offer"
                data-translate-values="{offerName: $ctrl.capitalize($ctrl.model.plan.name), offerNodes: $ctrl.model.plan.minNodes}"
            ></p>

            <div
                data-ng-if="$ctrl.model.flavor.minDiskSize !== $ctrl.model.flavor.maxDiskSize"
            >
                <h3
                    data-translate="pci_databases_backups_fork_storage_sizing"
                ></h3>
                <p
                    data-translate="pci_databases_backups_fork_storage_sizing_offer"
                    data-translate-values="{
                        flavorName: $ctrl.capitalize($ctrl.model.flavor.name),
                        includedStorage: ($ctrl.model.flavor.minDiskSize | bytes:2:false:'GB'),
                        addableStorage: ($ctrl.model.flavor.maxDiskSize - $ctrl.model.flavor.minDiskSize| bytes:2:false:'GB'),
                        step: ($ctrl.model.flavor.stepDiskSize| bytes:2:false:'GB')
                    }"
                ></p>
                <pci-projects-project-database-disk-size
                    data-min="0"
                    data-initial-value="$ctrl.clusterDiskMinAdditionalStorage"
                    data-max="$ctrl.model.flavor.maxDiskSize - $ctrl.model.flavor.minDiskSize"
                    data-step="$ctrl.model.flavor.stepDiskSize"
                    data-model="$ctrl.model.additionalDiskSize"
                    data-on-change="$ctrl.onAdditionalDiskChange()"
                    data-prices="{
                            hourly: $ctrl.model.flavor.hourlyPricePerGB,
                            monthly: $ctrl.model.flavor.monthlyPricePerGB,
                        }"
                    data-nodes="$ctrl.storageNodeFactor"
                    data-show-monthly-prices="$ctrl.showMonthlyPrices"
                    data-show-prices="true"
                >
                </pci-projects-project-database-disk-size>
            </div>
        </section>
        <section id="network">
            <h2 data-translate="pci_databases_backups_fork_options_label"></h2>

            <oui-message
                data-ng-if="!($ctrl.model.flavor.supportsPublicNetwork && $ctrl.model.flavor.supportsPrivateNetwork)"
                data-type="info"
            >
                <span
                    data-ng-bind="(
                        $ctrl.model.flavor.supportsPublicNetwork
                            ? 'pci_databases_backups_fork_network_mode_private_incompatible'
                            : 'pci_databases_backups_fork_network_mode_public_incompatible'
                        ) | translate"
                ></span>
            </oui-message>

            <oui-field
                data-label="{{ :: 'pci_databases_backups_fork_network_mode_label' | translate }}"
            >
                <oui-radio-group
                    data-model="$ctrl.model.usePrivateNetwork"
                    data-on-change="$ctrl.onNetworkTypeChange(modelValue)"
                >
                    <oui-radio
                        data-value="false"
                        data-disabled="$ctrl.loadingSubnets || !$ctrl.model.flavor.supportsPublicNetwork"
                    >
                        <div class="d-flex align-items-center">
                            <span
                                data-translate="pci_databases_backups_fork_network_mode_public"
                            ></span>
                            <button
                                type="button"
                                class="oui-popover-button"
                                data-oui-popover="{{'pci_databases_backups_fork_network_mode_public_popover' | translate}}"
                                data-oui-popover-placement="right"
                            ></button>
                        </div>
                    </oui-radio>
                    <oui-radio
                        data-value="true"
                        data-disabled="$ctrl.loadingSubnets || !$ctrl.model.flavor.supportsPrivateNetwork"
                    >
                        <div class="d-flex align-items-center">
                            <span
                                data-translate="pci_databases_backups_fork_network_mode_private"
                            ></span>
                            <button
                                type="button"
                                class="oui-popover-button"
                                data-oui-popover="{{'pci_databases_backups_fork_network_mode_private_popover' | translate}}"
                                data-oui-popover-placement="right"
                            ></button>
                        </div>
                    </oui-radio>
                </oui-radio-group>
                <div class="oui-field__helper">
                    <span
                        data-translate="pci_databases_backups_fork_network_mode_helper"
                        data-translate-values="{
                        link: 
                        '<a 
                            class=&quot oui-link_icon &quot 
                            href=&quot' + $ctrl.privateNetworkGuideUrl + '&quot 
                            target=&quot _blank &quot 
                        >
                            <span>{{:: 'pci_databases_backups_fork_network_mode_helper_link' | translate}}</span>
                            <span 
                                class=&quot oui-icon oui-icon-external-link &quot 
                                aria-hidden=&quot true &quot 
                            ></span>
                        </a>',
                    }"
                    >
                    </span>
                </div>
            </oui-field>
            <div class="row" data-ng-if="$ctrl.model.usePrivateNetwork">
                <div class="col">
                    <oui-field
                        data-label="{{:: 'pci_databases_backups_fork_privateNetwork_label' | translate }}"
                        data-size="l"
                    >
                        <oui-select
                            data-name="privateNetwork"
                            data-model="$ctrl.model.privateNetwork"
                            data-items="$ctrl.availablePrivateNetworks"
                            data-ng-if="$ctrl.availablePrivateNetworks.length > 1"
                            data-match="name"
                            data-disabled="$ctrl.loadingSubnets"
                            data-searchable
                            data-on-change="$ctrl.onPrivateNetworkChange(modelValue)"
                        >
                        </oui-select>
                        <p>
                            <span
                                data-translate="pci_databases_backups_fork_privateNetwork_description"
                            ></span>
                            <a
                                data-ng-href="{{:: $ctrl.addPrivateNetworksLink }}"
                                data-translate="pci_databases_backups_fork_privateNetwork_add"
                                data-ng-click="$ctrl.trackDatabases('config_create_private_network')"
                                rel="noopener"
                                target="_top"
                            ></a>
                        </p>
                    </oui-field>
                </div>

                <div data-ng-if="$ctrl.model.privateNetwork.id" class="col">
                    <div data-ng-if="$ctrl.loadingSubnets">
                        <oui-spinner data-size="s"></oui-spinner>
                        <span
                            data-translate="pci_databases_backups_fork_subnet_loading"
                        ></span>
                    </div>
                    <oui-field
                        data-ng-if="!$ctrl.loadingSubnets"
                        data-label="{{:: 'pci_databases_backups_fork_subnet_label' | translate }}"
                        data-size="l"
                    >
                        <input
                            type="hidden"
                            name="subnet_hidden"
                            aria-hidden="true"
                        />
                        <oui-select
                            data-name="subnet"
                            data-model="$ctrl.model.subnet"
                            data-items="$ctrl.availableSubnets"
                            data-ng-if="$ctrl.availableSubnets.length > 1"
                            data-match="name"
                            data-searchable
                            data-on-change="$ctrl.getOrderData()"
                        >
                        </oui-select>
                        <p>
                            <span
                                data-translate="pci_databases_backups_fork_subnet_description"
                            ></span>
                            <a
                                data-ng-href="{{:: $ctrl.addPrivateNetworksLink }}"
                                data-translate="pci_databases_backups_fork_subnet_add"
                                data-ng-click="$ctrl.trackDatabases('config_create_subnet')"
                                rel="noopener"
                            ></a>
                        </p>
                    </oui-field>
                </div>
            </div>
        </section>
    </div>
    <!--summary-->
    <div class="col-lg-3">
        <div class="order-summary sticky-top mb-3">
            <oui-tile
                data-heading="{{:: 'pci_databases_backups_fork_spec_heading' | translate}}"
            >
                <oui-tile-definition>
                    <oui-tile-description>
                        <div class="mb-2">
                            <strong
                                data-translate="pci_databases_backups_fork_spec_name"
                            ></strong
                            ><span
                                data-ng-bind="$ctrl.model.name"
                                class="ml-2"
                            ></span>
                            <button
                                type="button"
                                class="oui-popover-button"
                                oui-popover="{{:: 'pci_databases_backups_fork_spec_name_popover' | translate }}"
                                oui-popover-id="popover-name"
                                oui-popover-placement="right"
                            ></button>
                        </div>
                        <div>
                            <a
                                href=""
                                data-ng-click="$ctrl.scrollTo('restore-mode')"
                                data-translate="pci_databases_backups_fork_spec_restore_mode"
                            ></a>
                            <span
                                data-ng-bind="'pci_databases_backups_fork_spec_restore_mode_' + $ctrl.model.restoreMode | translate"
                                class="ml-2"
                            ></span>
                        </div>
                        <div
                            class="d-flex flex-column pl-2"
                            data-ng-if="$ctrl.model.restoreMode === $ctrl.RESTORE_MODES.TIMESTAMP || $ctrl.model.restoreMode === $ctrl.RESTORE_MODES.BACKUP"
                        >
                            <div class="d-flex">
                                <span
                                    class="oui-icon oui-icon-time mr-2"
<<<<<<< HEAD
=======
                                    aria-hidden="true"
>>>>>>> 0a20c4f8
                                ></span>
                                <span
                                    data-ng-bind="$ctrl.timestampSummary | date: 'medium'"
                                ></span>
                            </div>
                        </div>
                        <div class="d-flex align-items-center">
                            <div class="mr-2">
                                <strong
                                    data-translate="pci_databases_backups_fork_spec_engine"
                                ></strong>
                                <span
                                    data-ng-bind="$ctrl.model.engine.getLabel()"
                                ></span>
                            </div>
                            <img
                                data-ng-src="{{$ctrl.ENGINE_LOGOS[$ctrl.model.engine.name]}}"
                                width="60px"
                                height="40px"
                                alt="{{:: 'pci_databases_backups_fork_spec_logo_alt' | translate}}"
                            />
                        </div>
                        <div class="d-flex flex-column mb-2 pl-2">
                            <div class="d-flex">
                                <span
                                    class="oui-icon oui-icon-hashtag_concept mr-2"
<<<<<<< HEAD
=======
                                    aria-hidden="true"
>>>>>>> 0a20c4f8
                                ></span>
                                <span
                                    data-translate="pci_databases_backups_fork_spec_engine_version"
                                    data-translate-values="{
                                        version: $ctrl.model.engine.selectedVersion.version
                                    }"
                                ></span>
                            </div>
                        </div>
                        <div class="mt-2">
                            <a
                                href=""
                                data-ng-click="$ctrl.scrollTo('plan')"
                                data-translate="pci_databases_backups_fork_spec_plan"
                            ></a>
                            <span
                                class="text-capitalize"
                                data-ng-bind="$ctrl.model.plan.name"
                            ></span>
                        </div>
                        <div class="mt-2">
                            <strong
                                data-translate="pci_databases_backups_fork_spec_region"
                            ></strong>
                            <span
                                data-translate="pci_databases_backups_fork_spec_region_name"
                                data-translate-values="{
                                    region: $ctrl.ovhManagerRegionService.getTranslatedMacroRegion($ctrl.model.region.name),
                                    alias: $ctrl.model.region.name
                                }"
                            ></span>
                        </div>
                        <div class="mt-2">
                            <a
                                href=""
                                data-ng-click="$ctrl.scrollTo('flavor')"
                                data-translate="pci_databases_backups_fork_spec_flavor"
                            ></a>
                            <span
                                class="text-capitalize"
                                data-ng-bind="$ctrl.model.flavor.name"
                            ></span>
                        </div>
                        <div class="d-flex flex-column mb-2 pl-2">
                            <div class="d-flex">
                                <span
                                    class="oui-icon oui-icon-component_concept mr-2"
<<<<<<< HEAD
=======
                                    aria-hidden="true"
>>>>>>> 0a20c4f8
                                ></span>
                                <span
                                    data-translate="pci_databases_backups_fork_spec_flavor_CPU"
                                    data-translate-values="{
                                        cpu: ($ctrl.model.flavor.core|
                                        bytes:2:false:'GB')
                                    }"
                                ></span>
                            </div>
                            <div class="d-flex">
                                <span
                                    class="oui-icon oui-icon-ram_concept mr-2"
<<<<<<< HEAD
=======
                                    aria-hidden="true"
>>>>>>> 0a20c4f8
                                ></span>
                                <span
                                    data-translate="pci_databases_backups_fork_spec_flavor_RAM"
                                    data-translate-values="{
                                        ram: ($ctrl.model.flavor.memory|
                                        bytes:2:false:'GB')
                                    }"
                                ></span>
                            </div>
                        </div>
                        <div class="mt-2">
                            <button
                                type="button"
                                class="oui-link"
                                data-ng-click="$ctrl.scrollTo('cluster')"
                                data-translate="pci_databases_backups_fork_spec_cluster"
                                data-ng-if="$ctrl.model.flavor.maxDiskSize > 0"
                            ></button>
                        </div>
                        <div
                            class="d-flex flex-column mb-2 pl-2"
                            data-ng-if="$ctrl.model.flavor.maxDiskSize > 0"
                        >
                            <div class="d-flex">
                                <span
                                    class="oui-icon oui-icon-cloud-edge-computing_concept mr-2"
<<<<<<< HEAD
=======
                                    aria-hidden="true"
>>>>>>> 0a20c4f8
                                ></span>
                                <span
                                    data-ng-if="$ctrl.model.plan.nodesCount === 1"
                                    data-translate="pci_databases_backups_fork_spec_nodes_single"
                                    data-translate-values="{nodes: $ctrl.model.plan.nodesCount}"
                                ></span>
                                <span
                                    data-ng-if="$ctrl.model.plan.nodesCount > 1"
                                    data-translate="pci_databases_backups_fork_spec_nodes"
                                    data-translate-values="{nodes: $ctrl.model.plan.nodesCount}"
                                ></span>
                            </div>
                            <div class="d-flex">
                                <span
                                    class="oui-icon oui-icon-hardware-ssd_concept mr-2"
<<<<<<< HEAD
=======
                                    aria-hidden="true"
>>>>>>> 0a20c4f8
                                ></span>
                                <span
                                    data-ng-if="$ctrl.model.additionalDiskSize === 0"
                                    data-ng-bind="$ctrl.model.flavor.minDiskSize | bytes:2:false:'GB'"
                                ></span>
                                <span
                                    data-ng-if="$ctrl.model.additionalDiskSize > 0"
                                    data-translate="pci_databases_backups_fork_spec_storage_added"
                                    data-translate-values="{
                                        total: (($ctrl.model.flavor.minDiskSize + $ctrl.model.additionalDiskSize) | bytes:2:false:'GB'),
                                        included: ($ctrl.model.flavor.minDiskSize | bytes:2:false:'GB'),
                                    }"
                                ></span>
                            </div>
                        </div>
                        <div class="mt-2">
                            <a
                                href=""
                                data-ng-click="$ctrl.scrollTo('network')"
                                data-translate="pci_databases_backups_fork_spec_network"
                            ></a>
                            <span
                                data-ng-if="$ctrl.model.usePrivateNetwork"
                                data-translate="pci_databases_backups_fork_network_mode_private"
                            ></span>
                            <span
                                data-ng-if="!$ctrl.model.usePrivateNetwork"
                                data-translate="pci_databases_backups_fork_network_mode_public"
                            ></span>
                        </div>
                        <div
                            class="d-flex flex-column mb-2 pl-2"
                            data-ng-if="$ctrl.model.usePrivateNetwork "
                        >
                            <div class="d-flex flex-wrap">
                                <span
                                    class="oui-icon oui-icon-cloud_concept mr-2"
<<<<<<< HEAD
=======
                                    aria-hidden="true"
>>>>>>> 0a20c4f8
                                ></span>
                                <span
                                    data-translate="pci_databases_backups_fork_spec_network_name"
                                    class="mr-2"
                                ></span>
                                <span
                                    data-ng-if="$ctrl.model.privateNetwork.id.length !== 0"
                                    data-ng-bind="$ctrl.model.privateNetwork.name"
                                ></span>
                                <span
                                    class="oui-color-ae-500"
                                    data-ng-if="$ctrl.model.privateNetwork.id.length === 0"
                                    data-translate="pci_databases_backups_fork_spec_network_none"
                                ></span>
                            </div>
                            <div class="d-flex">
                                <span
                                    class="oui-icon oui-icon-cloud-edge-computing_concept mr-2"
<<<<<<< HEAD
=======
                                    aria-hidden="true"
>>>>>>> 0a20c4f8
                                ></span>
                                <span
                                    data-translate="pci_databases_backups_fork_spec_network_subnetwork"
                                    class="mr-2"
                                ></span>
                                <span
                                    data-ng-if="$ctrl.model.subnet.id.length !== 0"
                                    data-ng-bind="$ctrl.model.subnet.name"
                                ></span>
                                <span
                                    class="oui-color-ae-500"
                                    data-ng-if="!$ctrl.initialLoadSubnet && (!$ctrl.model.subnet.id || $ctrl.model.subnet.id.length === 0)"
                                    data-translate="pci_databases_backups_fork_spec_network_none"
                                ></span>
                                <oui-skeleton
                                    data-size="xs"
                                    data-ng-if="$ctrl.initialLoadSubnet"
                                ></oui-skeleton>
                            </div>
                        </div>
                    </oui-tile-description>
                </oui-tile-definition>
                <oui-tile-definition>
                    <!--price & switch-->
                    <oui-tile-description>
                        <pci-projects-project-database-switch-price
                            data-show-monthly-prices="$ctrl.showMonthlyPrices"
                        ></pci-projects-project-database-switch-price>
                        <div class="d-flex justify-content-between flex-wrap">
                            <span
                                data-translate="pci_database_common_price"
                            ></span>
                            <div>
                                <ovh-manager-catalog-price
                                    data-price="$ctrl.price"
                                    data-tax="$ctrl.tax"
                                    data-user="$ctrl.user"
                                    data-show-zero-price="true"
                                    data-perform-rounding="false"
                                    data-maximum-fraction-digits="3"
                                >
                                </ovh-manager-catalog-price>
                                <strong
                                    data-ng-bind="($ctrl.showMonthlyPrices ? 'pci_databases_backups_fork_price_unit_month' : 'pci_databases_backups_fork_price_unit_hour') | translate"
                                ></strong>
                            </div>
                        </div>
                    </oui-tile-description>
                </oui-tile-definition>
                <oui-button
                    data-variant="primary"
                    block
                    data-disabled="$ctrl.isForkButtonDisabled"
                    data-on-click="$ctrl.createFork()"
                >
                    <span
                        data-ng-if="!$ctrl.processingOrder"
                        data-translate="pci_databases_backups_fork_create_form_button_label"
                    ></span>
                    <div
                        data-ng-if="$ctrl.processingOrder"
                        class="d-flex justify-content-center"
                    >
                        <oui-spinner class="mr-2" data-size="s"></oui-spinner>
                        <span
                            data-translate="pci_databases_backups_fork_create_database_processing"
                        ></span>
                    </div>
                </oui-button>
            </oui-tile>
        </div>
    </div>
</div>
<div class="oui-box oui-box_light">
    <p
        class="mt-4"
        data-translate="pci_databases_backups_fork_footer_part_1"
    ></p>
    <p data-translate="pci_databases_backups_fork_footer_part_2"></p>
</div><|MERGE_RESOLUTION|>--- conflicted
+++ resolved
@@ -367,10 +367,7 @@
                             <div class="d-flex">
                                 <span
                                     class="oui-icon oui-icon-time mr-2"
-<<<<<<< HEAD
-=======
-                                    aria-hidden="true"
->>>>>>> 0a20c4f8
+                                    aria-hidden="true"
                                 ></span>
                                 <span
                                     data-ng-bind="$ctrl.timestampSummary | date: 'medium'"
@@ -397,10 +394,7 @@
                             <div class="d-flex">
                                 <span
                                     class="oui-icon oui-icon-hashtag_concept mr-2"
-<<<<<<< HEAD
-=======
-                                    aria-hidden="true"
->>>>>>> 0a20c4f8
+                                    aria-hidden="true"
                                 ></span>
                                 <span
                                     data-translate="pci_databases_backups_fork_spec_engine_version"
@@ -448,10 +442,7 @@
                             <div class="d-flex">
                                 <span
                                     class="oui-icon oui-icon-component_concept mr-2"
-<<<<<<< HEAD
-=======
-                                    aria-hidden="true"
->>>>>>> 0a20c4f8
+                                    aria-hidden="true"
                                 ></span>
                                 <span
                                     data-translate="pci_databases_backups_fork_spec_flavor_CPU"
@@ -464,10 +455,7 @@
                             <div class="d-flex">
                                 <span
                                     class="oui-icon oui-icon-ram_concept mr-2"
-<<<<<<< HEAD
-=======
-                                    aria-hidden="true"
->>>>>>> 0a20c4f8
+                                    aria-hidden="true"
                                 ></span>
                                 <span
                                     data-translate="pci_databases_backups_fork_spec_flavor_RAM"
@@ -494,10 +482,7 @@
                             <div class="d-flex">
                                 <span
                                     class="oui-icon oui-icon-cloud-edge-computing_concept mr-2"
-<<<<<<< HEAD
-=======
-                                    aria-hidden="true"
->>>>>>> 0a20c4f8
+                                    aria-hidden="true"
                                 ></span>
                                 <span
                                     data-ng-if="$ctrl.model.plan.nodesCount === 1"
@@ -513,10 +498,7 @@
                             <div class="d-flex">
                                 <span
                                     class="oui-icon oui-icon-hardware-ssd_concept mr-2"
-<<<<<<< HEAD
-=======
-                                    aria-hidden="true"
->>>>>>> 0a20c4f8
+                                    aria-hidden="true"
                                 ></span>
                                 <span
                                     data-ng-if="$ctrl.model.additionalDiskSize === 0"
@@ -554,10 +536,7 @@
                             <div class="d-flex flex-wrap">
                                 <span
                                     class="oui-icon oui-icon-cloud_concept mr-2"
-<<<<<<< HEAD
-=======
-                                    aria-hidden="true"
->>>>>>> 0a20c4f8
+                                    aria-hidden="true"
                                 ></span>
                                 <span
                                     data-translate="pci_databases_backups_fork_spec_network_name"
@@ -576,10 +555,7 @@
                             <div class="d-flex">
                                 <span
                                     class="oui-icon oui-icon-cloud-edge-computing_concept mr-2"
-<<<<<<< HEAD
-=======
-                                    aria-hidden="true"
->>>>>>> 0a20c4f8
+                                    aria-hidden="true"
                                 ></span>
                                 <span
                                     data-translate="pci_databases_backups_fork_spec_network_subnetwork"
