--- conflicted
+++ resolved
@@ -26,11 +26,8 @@
     isFeatureActivated: '<',
     queryStatisticsLink: '<',
     namespacesLink: '<',
-<<<<<<< HEAD
     connectorsLink: '<',
-=======
     advancedConfigurationLink: '<',
->>>>>>> da05a954
   },
   template,
 };