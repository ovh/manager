{
  "pci_databases_backup": "Kopie zapasowe",
  "pci_databases_backup_expiration_date": "Data wygasania",
  "pci_databases_backup_restore": "Przywróć",
  "pci_databases_backup_fork": "Fork",
<<<<<<< HEAD
  "pci_databases_backup_region": "Lorem Ipsum",
  "pci_databases_backup_description1": "Poniżej znajdziesz listę kopii zapasowych. Możesz każdą z nich przywrócić lub usunąć.",
  "pci_databases_backup_description2": "Kopie zapasowe są przechowywane w celu zapewnienia prawidłowego działania usługi.",
  "pci_databases_backup_informations_title": "Lorem Ipsum",
  "pci_databases_backup_informations_retention": "Lorem Ipsum"
=======
  "pci_databases_backup_region": "Localisation",
  "pci_databases_backup_description1": "Poniżej znajdziesz listę kopii zapasowych. Możesz każdą z nich przywrócić lub usunąć.",
  "pci_databases_backup_description2": "Kopie zapasowe są przechowywane w celu zapewnienia prawidłowego działania usługi.",
  "pci_databases_backup_informations_title": "Sauvegardes de la base de données",
  "pci_databases_backup_informations_retention": "Durée de rétention"
>>>>>>> 4e1afd73
}<|MERGE_RESOLUTION|>--- conflicted
+++ resolved
@@ -3,17 +3,9 @@
   "pci_databases_backup_expiration_date": "Data wygasania",
   "pci_databases_backup_restore": "Przywróć",
   "pci_databases_backup_fork": "Fork",
-<<<<<<< HEAD
-  "pci_databases_backup_region": "Lorem Ipsum",
-  "pci_databases_backup_description1": "Poniżej znajdziesz listę kopii zapasowych. Możesz każdą z nich przywrócić lub usunąć.",
-  "pci_databases_backup_description2": "Kopie zapasowe są przechowywane w celu zapewnienia prawidłowego działania usługi.",
-  "pci_databases_backup_informations_title": "Lorem Ipsum",
-  "pci_databases_backup_informations_retention": "Lorem Ipsum"
-=======
   "pci_databases_backup_region": "Localisation",
   "pci_databases_backup_description1": "Poniżej znajdziesz listę kopii zapasowych. Możesz każdą z nich przywrócić lub usunąć.",
   "pci_databases_backup_description2": "Kopie zapasowe są przechowywane w celu zapewnienia prawidłowego działania usługi.",
   "pci_databases_backup_informations_title": "Sauvegardes de la base de données",
   "pci_databases_backup_informations_retention": "Durée de rétention"
->>>>>>> 4e1afd73
 }