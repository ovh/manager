import find from 'lodash/find';
import isFeatureActivated from '../features.constants';

export default /* @ngInject */ ($stateProvider) => {
  $stateProvider.state('pci.projects.project.storages.databases.dashboard', {
    url: '/:databaseId',
    component: 'ovhManagerPciProjectDatabase',
    resolve: {
      allowedIpsLink: /* @ngInject */ ($state, databaseId, projectId) =>
        $state.href(
          'pci.projects.project.storages.databases.dashboard.allowed-ips',
          {
            projectId,
            databaseId,
          },
        ),
      allowedIps: /* @ngInject */ (DatabaseService, database, projectId) =>
        isFeatureActivated('allowedIpsTab', database.engine)
          ? DatabaseService.getIpRestrictions(
              projectId,
              database.engine,
              database.id,
            )
          : [],
      backupsLink: /* @ngInject */ ($state, databaseId, projectId) =>
        $state.href(
          'pci.projects.project.storages.databases.dashboard.backups',
          {
            projectId,
            databaseId,
          },
        ),
      poolsLink: /* @ngInject */ ($state, databaseId, projectId) =>
        $state.href('pci.projects.project.storages.databases.dashboard.pools', {
          projectId,
          databaseId,
        }),
      queryStatisticsLink: /* @ngInject */ ($state, databaseId, projectId) =>
        $state.href(
          'pci.projects.project.storages.databases.dashboard.query-statistics',
          {
            projectId,
            databaseId,
          },
        ),
      currentActiveLink: /* @ngInject */ ($transition$, $state) => () =>
        $state.href($state.current.name, $transition$.params()),
      databaseId: /* @ngInject */ ($transition$) =>
        $transition$.params().databaseId,
      dashboardTrackPrefix: (database) =>
        `PublicCloud::pci::projects::project::storages::databases::dashboard::${database.engine}::`,
      trackDashboard: /* @ngInject */ (
        dashboardTrackPrefix,
        trackDatabases,
      ) => (complement, type = 'action') =>
        trackDatabases(dashboardTrackPrefix + complement, type, false),
      database: /* @ngInject */ (
        databaseId,
        databases,
        projectId,
        DatabaseService,
      ) => {
        const db = find(databases, { id: databaseId });
        if (isFeatureActivated('certificate', db.engine) && !db.certificate) {
          DatabaseService.getCertificate(projectId, db.engine, databaseId).then(
            (data) => {
              db.certificate = data;
              return data;
            },
          );
        }
        return DatabaseService.getDatabaseDetails(
          projectId,
          db.engine,
          databaseId,
        ).then((details) => {
          db.updateData({
            ...db,
            ...details,
          });
          return db;
        });
      },
      engine: /* @ngInject */ (database, engines) =>
        find(engines, { name: database.engine }),
      breadcrumb: /* @ngInject */ (database) => database.description,
      generalInformationLink: /* @ngInject */ ($state, databaseId, projectId) =>
        $state.href(
          'pci.projects.project.storages.databases.dashboard.general-information',
          {
            projectId,
            databaseId,
          },
        ),
      usersLink: /* @ngInject */ ($state, databaseId, projectId) =>
        $state.href('pci.projects.project.storages.databases.dashboard.users', {
          projectId,
          databaseId,
        }),
      logsLink: /* @ngInject */ ($state, databaseId, projectId) =>
        $state.href('pci.projects.project.storages.databases.dashboard.logs', {
          projectId,
          databaseId,
        }),
      metricsLink: /* @ngInject */ ($state, databaseId, projectId) =>
        $state.href(
          'pci.projects.project.storages.databases.dashboard.metrics',
          {
            projectId,
            databaseId,
          },
        ),
      databasesLink: /* @ngInject */ ($state, databaseId, projectId) =>
        $state.href(
          'pci.projects.project.storages.databases.dashboard.databases',
          {
            projectId,
            databaseId,
          },
        ),
      aclLink: ($state, databaseId, projectId) =>
        $state.href('pci.projects.project.storages.databases.dashboard.acl', {
          projectId,
          databaseId,
        }),
      userAclLink: ($state, databaseId, projectId) =>
        $state.href(
          'pci.projects.project.storages.databases.dashboard.useracl',
          {
            projectId,
            databaseId,
          },
        ),
      topicsLink: /* @ngInject */ ($state, databaseId, projectId) =>
        $state.href(
          'pci.projects.project.storages.databases.dashboard.topics',
          {
            projectId,
            databaseId,
          },
        ),
      indexesLink: /* @ngInject */ ($state, databaseId, projectId) =>
        $state.href(
          'pci.projects.project.storages.databases.dashboard.indexes',
          {
            projectId,
            databaseId,
          },
        ),
      serviceIntegrationLink: /* @ngInject */ ($state, databaseId, projectId) =>
        $state.href(
          'pci.projects.project.storages.databases.dashboard.service-integration',
          {
            projectId,
            databaseId,
          },
        ),
      replicationsLink: /* @ngInject */ ($state, databaseId, projectId) =>
        $state.href(
          'pci.projects.project.storages.databases.dashboard.replications',
          {
            projectId,
            databaseId,
          },
        ),
      currentQueriesLink: /* @ngInject */ ($state, databaseId, projectId) =>
        $state.href(
          'pci.projects.project.storages.databases.dashboard.current-queries',
          {
            projectId,
            databaseId,
          },
        ),
      namespacesLink: /* @ngInject */ ($state, databaseId, projectId) =>
        $state.href(
          'pci.projects.project.storages.databases.dashboard.namespaces',
          {
            projectId,
            databaseId,
          },
        ),
<<<<<<< HEAD
      connectorsLink: /* @ngInject */ ($state, databaseId, projectId) =>
        $state.href(
          'pci.projects.project.storages.databases.dashboard.connectors',
=======
      advancedConfigurationLink: /* @ngInject */ (
        $state,
        databaseId,
        projectId,
      ) =>
        $state.href(
          'pci.projects.project.storages.databases.dashboard.advanced-configuration',
>>>>>>> da05a954
          {
            projectId,
            databaseId,
          },
        ),
      isFeatureActivated: /* @ngInject */ (engine) => (feature) =>
        isFeatureActivated(feature, engine.name),
    },
    redirectTo:
      'pci.projects.project.storages.databases.dashboard.general-information',
  });
};<|MERGE_RESOLUTION|>--- conflicted
+++ resolved
@@ -179,11 +179,14 @@
             databaseId,
           },
         ),
-<<<<<<< HEAD
       connectorsLink: /* @ngInject */ ($state, databaseId, projectId) =>
         $state.href(
           'pci.projects.project.storages.databases.dashboard.connectors',
-=======
+          {
+            projectId,
+            databaseId,
+          },
+        ),
       advancedConfigurationLink: /* @ngInject */ (
         $state,
         databaseId,
@@ -191,7 +194,6 @@
       ) =>
         $state.href(
           'pci.projects.project.storages.databases.dashboard.advanced-configuration',
->>>>>>> da05a954
           {
             projectId,
             databaseId,
