--- conflicted
+++ resolved
@@ -125,7 +125,6 @@
             >
                 <span data-translate="pci_databases_backup_fork"></span>
             </oui-button>
-<<<<<<< HEAD
             <oui-button
                 data-ng-if="$ctrl.isFeatureActivated('restoreFromBackup')"
                 data-on-click="$ctrl.restoreBackup()"
@@ -133,8 +132,6 @@
             >
                 <span data-translate="pci_databases_backup_restore"></span>
             </oui-button>
-=======
->>>>>>> 0a20c4f8
             <button
                 class="float-right oui-button oui-button_secondary oui-button_icon-only oui-button_s"
                 type="button"
