<div data-ui-view>
    <div class="mt-4">
        <cui-message-container
            data-messages="$ctrl.messages"
        ></cui-message-container>
    </div>
    <oui-message
        data-ng-if="$ctrl.newDatabases[$ctrl.database.id]"
        data-type="info"
        data-dismissable
    >
        <span
            data-translate="pci_databases_general_information_generate_password"
        ></span>
    </oui-message>

    <oui-message
<<<<<<< HEAD
        data-ng-if="$ctrl.getWarningMessage()"
        data-type="warning"
        data-dismissable
    >
        <span data-translate="{{$ctrl.getWarningMessage().message}}"></span>
        <button
            class="oui-link"
            type="button"
            data-ng-if="$ctrl.getWarningMessage().userLink"
            data-ng-click="$ctrl.manageUsers()"
            data-translate="{{$ctrl.getWarningMessage().linkMessage}}"
        ></button>
=======
        data-ng-if="$ctrl.users.length === 0 && $ctrl.isFeatureActivated('usersTab') && $ctrl.allowedIps.length > 0"
        data-type="warning"
        data-dismissable
    >
        <span
            data-translate="pci_databases_general_information_no_users"
        ></span>
        <a href data-ng-click="$ctrl.manageUsers()">
            <span
                data-translate="pci_databases_general_information_manage_users"
            ></span>
        </a>
    </oui-message>

    <oui-message
        data-ng-if="$ctrl.allowedIps.length === 0 && ($ctrl.users.length > 0 || !$ctrl.isFeatureActivated('usersTab'))"
        data-type="warning"
        data-dismissable
    >
        <span data-translate="pci_databases_general_information_no_ip"></span>
    </oui-message>

    <oui-message
        data-ng-if="$ctrl.allowedIps.length === 0 && $ctrl.users.length === 0 && $ctrl.isFeatureActivated('usersTab')"
        data-type="warning"
        data-dismissable
    >
        <span
            data-translate="pci_databases_general_information_no_ip_no_users"
        ></span>
        <a href data-ng-click="$ctrl.manageUsers()">
            <span
                data-translate="pci_databases_general_information_manage_users"
            ></span>
            <span
                class="oui-icon oui-icon-arrow-right ml-1"
                aria-hidden="true"
            ></span>
        </a>
>>>>>>> 455da6cb
    </oui-message>

    <div class="row py-4">
        <div class="col-md">
            <oui-tile
                data-heading="{{:: 'pci_databases_general_information_info_title' | translate }}"
            >
                <oui-tile-definition
                    data-term="{{:: 'pci_databases_general_information_name' | translate }}"
                >
                    <oui-tile-description>
                        <span data-ng-bind="$ctrl.database.description"></span>
                        <button
                            class="oui-button oui-button_ghost"
                            data-ng-click="$ctrl.goToEditName()"
                            data-ng-disabled="!$ctrl.database.isActive()"
                        >
                            <span
                                class="oui-icon oui-icon-pen"
                                aria-hidden="true"
                            ></span>
                        </button>
                    </oui-tile-description>
                </oui-tile-definition>
                <oui-tile-definition
                    data-term="{{:: 'pci_databases_general_information_cluster_id' | translate }}"
                    data-description="{{:: $ctrl.database.id }}"
                >
                </oui-tile-definition>
                <oui-tile-definition
                    data-term="{{:: 'pci_databases_general_information_status_label' | translate }}"
                >
                    <oui-tile-description>
                        <span
                            class="oui-badge"
                            data-ng-class="{
                                'oui-badge_success': ($ctrl.database.statusGroup === 'READY'),
                                'oui-badge_warning': ($ctrl.database.statusGroup === 'PENDING'),
                                'oui-badge_error': ($ctrl.database.statusGroup === 'ERROR'),
                            }"
                        >
                            <span
                                data-ng-bind="('pci_database_common_status_' + $ctrl.database.status) | translate"
                            ></span>
                        </span>
                    </oui-tile-description>
                </oui-tile-definition>
                <oui-tile-definition
                    data-term="{{:: 'pci_databases_general_information_service_label' | translate }}"
                >
                    <oui-tile-description>
                        <p
                            class="mb-1"
                            data-ng-bind=":: $ctrl.database.getEngineLabel()"
                        ></p>
                        <p
                            class="mb-0"
                            data-ng-bind="$ctrl.database.version"
                        ></p>
                        <button
                            class="oui-tile__button oui-button oui-button_ghost oui-button_block"
                            data-ng-if="$ctrl.database.version !== $ctrl.latestVersion"
                            data-ng-click="$ctrl.upgradeVersion()"
                            data-ng-disabled="!$ctrl.database.isActive()"
                        >
                            <span
                                data-translate="pci_databases_general_information_upgrade_version"
                            ></span>
                            <span
                                class="oui-icon oui-icon-arrow-right ml-1"
                                aria-hidden="true"
                            ></span>
                        </button>
                    </oui-tile-description>
                </oui-tile-definition>
                <oui-tile-definition
                    data-term="{{:: 'pci_databases_general_information_plan_label' | translate }}"
                >
                    <oui-tile-description>
                        <p
                            class="mb-0"
                            data-ng-bind="$ctrl.capitalize($ctrl.database.plan)"
                        ></p>
                        <button
                            class="oui-tile__button oui-button oui-button_ghost oui-button_block"
                            data-ng-if="$ctrl.database.plan !== $ctrl.latestPlan"
                            data-ng-click="$ctrl.upgradePlan()"
                            data-ng-disabled="!$ctrl.database.isActive()"
                        >
                            <span
                                data-translate="pci_databases_general_information_upgrade_plan"
                            ></span>
                            <span
                                class="oui-icon oui-icon-arrow-right ml-1"
                                aria-hidden="true"
                            ></span>
                        </button>
                    </oui-tile-description>
                </oui-tile-definition>
                <oui-tile-definition
                    data-term="{{:: 'pci_databases_general_information_nodes_label' | translate }}"
                >
                    <oui-tile-description>
                        <div>
                            <span
                                data-ng-repeat="node in $ctrl.database.nodes track by node.id"
                            >
                                <p
                                    data-ng-if="$ctrl.database.nodes.length > $ctrl.nodesPerRow && $index % $ctrl.nodesPerRow === 0"
                                ></p>
                                <database-node data-node="node">
                                </database-node>
                            </span>
                        </div>
                    </oui-tile-description>

                    <oui-action-menu
                        data-compact
                        data-placement="end"
                        ng-if="$ctrl.database.nodes.length < $ctrl.getCurrentPlan().maxNodes 
                        || $ctrl.database.nodes.length > $ctrl.getCurrentPlan().minNodes"
                    >
                        <oui-action-menu-item
                            data-on-click="$ctrl.addNode()"
                            data-ng-if="$ctrl.database.nodes.length < $ctrl.getCurrentPlan().maxNodes"
                            data-disabled="!$ctrl.database.isActive()"
                        >
                            <span
                                data-translate="pci_databases_general_information_add_nodes"
                            ></span>
                        </oui-action-menu-item>
                        <oui-action-menu-item
                            data-on-click="$ctrl.deleteNode()"
                            data-ng-if="$ctrl.database.nodes.length > $ctrl.getCurrentPlan().minNodes"
                            data-disabled="!$ctrl.database.isActive()"
                        >
                            <span
                                data-translate="pci_databases_general_information_delete_nodes"
                            ></span>
                        </oui-action-menu-item>
                    </oui-action-menu>
                </oui-tile-definition>
                <oui-tile-definition
                    data-term="{{:: 'pci_databases_general_information_node_type_label' | translate }}"
                >
                    <oui-tile-description>
                        <oui-tile-description>
                            <span
                                data-translate="pci_databases_general_information_node_type"
                                data-translate-values="{
                                coreNumber: $ctrl.getCurrentFlavor().core,
                                memorySize: $ctrl.getCurrentFlavor().memory,
                                storageSize: $ctrl.getCurrentFlavor().storage
                            }"
                            ></span>
                            <button
                                class="oui-tile__button oui-button oui-button_ghost oui-button_block"
                                data-ng-if="$ctrl.database.flavor !== $ctrl.highestFlavor"
                                data-ng-click="$ctrl.upgradeNode()"
                                data-ng-disabled="!$ctrl.database.isActive()"
                            >
                                <span
                                    data-translate="pci_databases_general_information_upgrade_node"
                                ></span>
                                <span
                                    class="oui-icon oui-icon-arrow-right ml-1"
                                    aria-hidden="true"
                                ></span>
                            </button>
                        </oui-tile-description>
                    </oui-tile-description>
                </oui-tile-definition>
                <oui-tile-definition
                    data-term="{{:: 'pci_databases_general_information_region_label' | translate }}"
                >
                    <oui-tile-description>
                        <p
                            class="mb-0"
                            data-ng-bind=":: $ctrl.ovhManagerRegionService.getTranslatedMacroRegion($ctrl.database.region)"
                        ></p>
                    </oui-tile-description>
                </oui-tile-definition>
            </oui-tile>
        </div>
        <div
            class="col-md"
            data-ng-if="!$ctrl.isFeatureActivated('hideMiddleColumn')"
        >
            <oui-tile
                data-heading="{{:: 'pci_databases_general_information_connection_information' | translate }}"
            >
                <oui-tile-definition
                    data-term="{{:: 'pci_databases_general_information_service_URI_label' | translate }}"
                    data-ng-if="$ctrl.isFeatureActivated('serviceURI')"
                >
                    <oui-tile-description>
                        <oui-tile-description>
                            <oui-clipboard
                                data-model="$ctrl.database.uri"
                                data-id="connection-mongo-shell"
                                data-name="connection-mongo-shell"
                            ></oui-clipboard>
                        </oui-tile-description>
                    </oui-tile-description>
                </oui-tile-definition>
                <oui-tile-definition
                    data-term="{{:: 'pci_databases_general_information_database_host' | translate }}"
                    data-ng-if="$ctrl.isFeatureActivated('host')"
                    data-description="{{:: $ctrl.database.domain }}"
                >
                </oui-tile-definition>
                <oui-tile-definition
                    data-term="{{:: 'pci_databases_general_information_database_port' | translate }}"
                    data-ng-if="$ctrl.isFeatureActivated('port')"
                    data-description="{{:: $ctrl.database.port }}"
                >
                </oui-tile-definition>
                <oui-tile-definition
                    data-term="{{:: 'pci_databases_general_information_user_label' | translate }}"
                    data-ng-if="$ctrl.isFeatureActivated('usersTab')"
                >
                    <oui-tile-description>
                        <span
                            class="oui-badge"
                            data-ng-class="{
                                'oui-badge_success': ($ctrl.users.length >= 1),
                                'oui-badge_warning': ($ctrl.users.length < 1),
                            }"
                        >
                            <span
                                data-ng-pluralize
                                data-count="$ctrl.users.length"
                                data-when="{
                                    '0': ('pci_databases_general_information_users_no_users' | translate),
                                    '1': ('pci_databases_general_information_user' | translate),
                                    'other': ('pci_databases_general_information_users' | translate:{ userNumber: $ctrl.users.length }),
                                }"
                            ></span>
                        </span>
                        <button
                            class="oui-tile__button oui-button oui-button_ghost oui-button_block"
                            data-ng-click="$ctrl.manageUsers()"
                        >
                            <span
                                data-translate="pci_databases_general_information_manage_users"
                            ></span>
                            <span
                                class="oui-icon oui-icon-arrow-right ml-1"
                                aria-hidden="true"
                            ></span>
                        </button>
                    </oui-tile-description>
                </oui-tile-definition>
                <oui-tile-definition
                    data-term="{{:: 'pci_databases_general_information_service_URI_kibana_label' | translate }}"
                    data-ng-if="$ctrl.isFeatureActivated('showKibanaURI')"
                >
                    <oui-tile-description>
                        <oui-tile-description>
                            <oui-clipboard
                                data-model="$ctrl.database.additionalUris.kibana"
                                data-id="connection-kibana-shell"
                                data-name="connection-kibana-shell"
                            ></oui-clipboard>
                        </oui-tile-description>
                    </oui-tile-description>
                </oui-tile-definition>
                <oui-tile-definition
                    data-term="{{:: 'pci_databases_general_information_ssl_mode' | translate }}"
                    data-description="{{:: $ctrl.database.sslMode }}"
                    data-ng-if="$ctrl.isFeatureActivated('showSSL')"
                >
                    <oui-tile-description>
                        <span
                            data-translate="{{'pci_databases_general_information_' + $ctrl.database.getSSLModeKey()}}"
                        ></span>
                    </oui-tile-description>
                </oui-tile-definition>
                <oui-tile-definition
                    data-term="{{:: 'pci_databases_general_information_certificate_label' | translate }}"
                    data-ng-if="$ctrl.isFeatureActivated('certificate')"
                >
                    <oui-tile-description>
                        <oui-clipboard
                            data-model="$ctrl.database.certificate.ca"
                            data-id="certificata-ca"
                            data-name="certificata-ca"
                        ></oui-clipboard>
                    </oui-tile-description>
                    <oui-action-menu data-compact data-placement="end">
                        <oui-action-menu-item
                            data-on-click="$ctrl.downloadCertificate()"
                        >
                            <span
                                data-translate="pci_databases_general_information_certificate_download"
                            ></span>
                        </oui-action-menu-item>
                    </oui-action-menu>
                </oui-tile-definition>
            </oui-tile>
        </div>
        <div class="col-md">
            <oui-tile
                data-ng-if="$ctrl.isFeatureActivated('showServiceIntegration')"
                class="mb-3"
                data-heading="{{:: 'pci_databases_general_information_service_integration_title' | translate }}"
            >
                <oui-tile-definition
                    data-term="{{:: 'pci_databases_general_information_kafka_mirror_maker_label' | translate }}"
                >
                    <oui-tile-description>
                        <p
                            data-ng-if="$ctrl.serviceIntegration.length === 0"
                            data-translate="pci_databases_general_information_kafka_mirror_maker_none"
                        ></p>
                        <p
                            data-ng-repeat="integration in $ctrl.serviceIntegration track by $index"
                        >
                            <span
                                class="oui-badge_success oui-badge"
                                data-ng-bind="integration.serviceName"
                            >
                            </span>
                        </p>
                    </oui-tile-description>
                </oui-tile-definition>
            </oui-tile>
            <oui-tile
                class="mb-3"
                data-heading="{{:: 'pci_databases_general_information_configuration_title' | translate }}"
            >
                <oui-tile-definition
                    data-term="{{:: 'pci_databases_general_information_maintenance_window_label' | translate }}"
                >
                    <oui-tile-description>
                        <span
                            data-ng-if="!$ctrl.database.maintenanceWindow"
                            data-translate="pci_database_common_none"
                        ></span>
                        <span
                            data-ng-if="$ctrl.database.maintenanceWindow"
                            data-translate="pci_databases_general_information_maintenance_window"
                            data-translate-values="{
                                startTime: $ctrl.database.maintenanceWindow.start,
                                endTime: $ctrl.database.maintenanceWindow.end
                            }"
                        ></span>
                    </oui-tile-description>
                </oui-tile-definition>
                <oui-tile-definition
                    data-term="{{:: 'pci_databases_general_information_private_network_label' | translate }}"
                >
                    <oui-tile-description>
                        <span
                            data-ng-if="!$ctrl.privateNetwork"
                            data-translate="pci_databases_general_information_public_network_link"
                        ></span>
                        <div data-ng-if="$ctrl.privateNetwork">
                            <a
                                data-ng-if="$ctrl.vRack"
                                class="mb-0"
                                data-ng-href="{{:: $ctrl.vRackLink}}"
                                data-ng-click="$ctrl.trackManageVRack()"
                            >
                                <span
                                    data-translate="pci_databases_general_information_private_network_link"
                                    data-translate-values="{
                                        vRackId: $ctrl.vRack.id
                                    }"
                                ></span>
                                <span
                                    class="oui-icon oui-icon-arrow-right ml-1"
                                    aria-hidden="true"
                                ></span>
                            </a>
                            <span
                                data-ng-if="!$ctrl.vRack"
                                data-translate="pci_databases_general_information_private_network_none"
                            ></span>
                        </div>
                    </oui-tile-description>
                </oui-tile-definition>
                <oui-tile-definition
                    data-term="{{:: 'pci_databases_general_information_new_fork_label' | translate }}"
                    data-ng-if="$ctrl.isFeatureActivated('forkFromGeneralInformation')"
                >
                    <oui-tile-description>
                        <button
                            class="oui-tile__button oui-button oui-button_ghost oui-button_block"
                            data-ng-click="$ctrl.goToFork()"
                        >
                            <span
                                data-translate="pci_databases_general_information_new_fork_link"
                            ></span>
                            <span
                                class="oui-icon oui-icon-arrow-right ml-1"
                                aria-hidden="true"
                            ></span>
                        </button>
                    </oui-tile-description>
                </oui-tile-definition>
                <oui-tile-definition
                    data-term="{{:: 'pci_databases_general_information_allowed_ips_label' | translate }}"
                    data-ng-if="$ctrl.isFeatureActivated('allowedIpsTab')"
                >
                    <oui-tile-description>
                        <span
                            class="oui-badge oui-badge_warning"
                            data-ng-if="$ctrl.allowedIps.length === 0"
                            data-translate="pci_databases_general_information_allowed_ips_none"
                        ></span>

                        <p
                            data-ng-if="$ctrl.allowedIps.length !== 0 && $index < $ctrl.maxAllowedIpsToShow"
                            data-ng-repeat="allowedIp in $ctrl.allowedIps track by allowedIp.ip"
                        >
                            <span
                                class="oui-badge oui-badge_success"
                                data-ng-bind="allowedIp.ip"
                            ></span>
                            <span
                                data-ng-if="$ctrl.allowedIps.length > $ctrl.maxAllowedIpsToShow && $index === ($ctrl.maxAllowedIpsToShow-1)"
                                >...</span
                            >
                        </p>
                        <button
                            class="oui-tile__button oui-button oui-button_ghost oui-button_block"
                            type="button"
                            data-ng-click="$ctrl.manageAllowedIps()"
                        >
                            <span
                                data-translate="pci_databases_general_information_manage_ips"
                            ></span>
                            <span
                                class="oui-icon oui-icon-arrow-right ml-1"
                                aria-hidden="true"
                            ></span>
                        </button>
                    </oui-tile-description>
                </oui-tile-definition>
            </oui-tile>
            <oui-tile
                data-heading="{{:: 'pci_databases_general_information_subscription_title' | translate }}"
            >
                <oui-tile-definition
                    data-term="{{:: 'pci_databases_general_information_manage_billing_label' | translate }}"
                >
                    <oui-tile-description>
                        <a
                            class="oui-tile__button oui-button oui-button_ghost oui-button_block"
                            rel="noopener"
                            data-ng-href="{{:: $ctrl.billingLink }}"
                        >
                            <span
                                data-translate="pci_databases_general_information_display_billing"
                            ></span>
                            <span
                                class="oui-icon oui-icon-arrow-right ml-1"
                                aria-hidden="true"
                            ></span>
                        </a>
                    </oui-tile-description>
                </oui-tile-definition>
                <oui-tile-definition
                    data-term="{{:: 'pci_databases_general_information_creation_date' | translate }}"
                >
                    <oui-tile-description>
                        <span
                            data-ng-bind=":: $ctrl.database.createdAt | date"
                        ></span>
                    </oui-tile-description>
                    <oui-action-menu data-compact data-placement="end">
                        <oui-action-menu-item
                            data-on-click="$ctrl.deleteDatabase()"
                            data-disabled="!$ctrl.database.isActive()"
                        >
                            <span
                                data-translate="pci_database_common_delete_database"
                            ></span>
                        </oui-action-menu-item>
                    </oui-action-menu>
                </oui-tile-definition>
            </oui-tile>
        </div>
    </div>
</div><|MERGE_RESOLUTION|>--- conflicted
+++ resolved
@@ -15,7 +15,6 @@
     </oui-message>
 
     <oui-message
-<<<<<<< HEAD
         data-ng-if="$ctrl.getWarningMessage()"
         data-type="warning"
         data-dismissable
@@ -28,47 +27,6 @@
             data-ng-click="$ctrl.manageUsers()"
             data-translate="{{$ctrl.getWarningMessage().linkMessage}}"
         ></button>
-=======
-        data-ng-if="$ctrl.users.length === 0 && $ctrl.isFeatureActivated('usersTab') && $ctrl.allowedIps.length > 0"
-        data-type="warning"
-        data-dismissable
-    >
-        <span
-            data-translate="pci_databases_general_information_no_users"
-        ></span>
-        <a href data-ng-click="$ctrl.manageUsers()">
-            <span
-                data-translate="pci_databases_general_information_manage_users"
-            ></span>
-        </a>
-    </oui-message>
-
-    <oui-message
-        data-ng-if="$ctrl.allowedIps.length === 0 && ($ctrl.users.length > 0 || !$ctrl.isFeatureActivated('usersTab'))"
-        data-type="warning"
-        data-dismissable
-    >
-        <span data-translate="pci_databases_general_information_no_ip"></span>
-    </oui-message>
-
-    <oui-message
-        data-ng-if="$ctrl.allowedIps.length === 0 && $ctrl.users.length === 0 && $ctrl.isFeatureActivated('usersTab')"
-        data-type="warning"
-        data-dismissable
-    >
-        <span
-            data-translate="pci_databases_general_information_no_ip_no_users"
-        ></span>
-        <a href data-ng-click="$ctrl.manageUsers()">
-            <span
-                data-translate="pci_databases_general_information_manage_users"
-            ></span>
-            <span
-                class="oui-icon oui-icon-arrow-right ml-1"
-                aria-hidden="true"
-            ></span>
-        </a>
->>>>>>> 455da6cb
     </oui-message>
 
     <div class="row py-4">
