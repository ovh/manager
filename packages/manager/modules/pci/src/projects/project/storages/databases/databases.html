--- conflicted
+++ resolved
@@ -94,11 +94,7 @@
             data-sortable
         >
             <span
-<<<<<<< HEAD
-                data-ng-bind=":: $ctrl.ovhManagerRegionService.getTranslatedMacroRegion($row.region)"
-=======
                 data-ng-bind=":: $ctrl.CucRegionService.getTranslatedMacroRegion($row.region)"
->>>>>>> 4e1afd73
             ></span>
         </oui-datagrid-column>
         <oui-datagrid-column
