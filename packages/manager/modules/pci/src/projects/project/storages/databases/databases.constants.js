import ASSET_MONGO_DB from './assets/mongodb.png';
import ASSET_KAFKA from './assets/kafka.png';
import ASSET_MYSQL from './assets/mysql.png';
import ASSET_POSTGRE_SQL from './assets/postgresql.png';
import ASSET_REDIS from './assets/redis.png';
import ASSET_OPEN_SEARCH from './assets/opensearch.png';
import ASSET_KAFKA_MIRROR_MAKER from './assets/Kafka_MirrorMaker.png';
<<<<<<< HEAD
import ASSET_M3DB from './assets/m3.svg';
=======
import ASSET_M3DB from './assets/m3.png';
import ASSET_CASSANDRA from './assets/Cassandra.png';
>>>>>>> e905e20b
import ASSET_GRAFANA from './assets/grafana.png';

export const ENGINE_LOGOS = {
  mongodb: ASSET_MONGO_DB,
  kafka: ASSET_KAFKA,
  mysql: ASSET_MYSQL,
  postgresql: ASSET_POSTGRE_SQL,
  redis: ASSET_REDIS,
  opensearch: ASSET_OPEN_SEARCH,
  kafkaMirrorMaker: ASSET_KAFKA_MIRROR_MAKER,
  m3db: ASSET_M3DB,
<<<<<<< HEAD
=======
  cassandra: ASSET_CASSANDRA,
>>>>>>> e905e20b
  grafana: ASSET_GRAFANA,
};

export const DATABASES_GUIDES_URL =
  'https://docs.ovh.com/gb/en/publiccloud/databases/';

export const DATABASE_TYPES = {
  MONGO_DB: 'mongodb',
  MYSQL: 'mysql',
  POSTGRESQL: 'postgresql',
  REDIS: 'redis',
  KAFKA: 'kafka',
  OPEN_SEARCH: 'opensearch',
  KAFKA_MIRROR_MAKER: 'kafkaMirrorMaker',
  M3DB: 'm3db',
<<<<<<< HEAD
=======
  CASSANDRA: 'cassandra',
>>>>>>> e905e20b
  GRAFANA: 'grafana',
};

export const SHELL_NAMES = {
  mongodb: 'mongo',
  mysql: 'mysql',
  postgresql: 'postgresql',
  redis: 'redis',
  kafka: 'kafka',
  opensearch: 'opensearch',
  kafkaMirrorMaker: 'kafkaMirrorMaker',
  m3db: 'm3db',
<<<<<<< HEAD
=======
  cassandra: 'cassandra',
>>>>>>> e905e20b
  grafana: 'grafana',
};

export const SECRET_TYPE = {
  cert: {
    label: 'cert',
    filename: 'service.cert',
  },
  key: {
    label: 'key',
    filename: 'service.key',
  },
};

export const METRICS_TIME_RANGES = [
  { label_key: '1H', value: 'lastHour' },
  { label_key: '1D', value: 'lastDay' },
  { label_key: '1W', value: 'lastWeek' },
  { label_key: '1M', value: 'lastMonth' },
  { label_key: '1Y', value: 'lastYear' },
];

export const CHART_METRICS_REFRESH_INTERVAL = 60000;
export const LOGS_REFRESH_INTERVAL = 30000;
export const CURRENT_QUERIES_INTERVAL = 20000;

export const CHART_METRICS_OPTIONS = {
  chart: {
    type: 'line',
    data: {
      datasets: [],
    },
    options: {
      responsive: true,
      maintainAspectRatio: false,
      legend: {
        position: 'bottom',
        display: true,
      },
      elements: {
        point: {
          radius: 0,
        },
      },
      tooltips: {
        mode: 'label',
        intersect: false,
      },
      scales: {
        yAxes: [
          {
            display: true,
            position: 'left',
            scaleLabel: {
              display: true,
            },
            gridLines: {
              drawBorder: true,
              display: false,
            },
          },
        ],
        xAxes: [
          {
            type: 'time',
            position: 'bottom',
            gridLines: {
              drawBorder: true,
              display: false,
            },
          },
        ],
      },
    },
  },
};

export const NODES_PER_ROW = 4;
export const MAX_IPS_DISPLAY = 3;
export const CERTIFICATE_FILENAME = 'ca.pem';

export default {
  DATABASES_GUIDES_URL,
  DATABASE_TYPES,
  SHELL_NAMES,
  METRICS_TIME_RANGES,
  CHART_METRICS_OPTIONS,
  NODES_PER_ROW,
  SECRET_TYPE,
  ENGINE_LOGOS,
  CERTIFICATE_FILENAME,
};<|MERGE_RESOLUTION|>--- conflicted
+++ resolved
@@ -5,12 +5,8 @@
 import ASSET_REDIS from './assets/redis.png';
 import ASSET_OPEN_SEARCH from './assets/opensearch.png';
 import ASSET_KAFKA_MIRROR_MAKER from './assets/Kafka_MirrorMaker.png';
-<<<<<<< HEAD
-import ASSET_M3DB from './assets/m3.svg';
-=======
 import ASSET_M3DB from './assets/m3.png';
 import ASSET_CASSANDRA from './assets/Cassandra.png';
->>>>>>> e905e20b
 import ASSET_GRAFANA from './assets/grafana.png';
 
 export const ENGINE_LOGOS = {
@@ -22,10 +18,7 @@
   opensearch: ASSET_OPEN_SEARCH,
   kafkaMirrorMaker: ASSET_KAFKA_MIRROR_MAKER,
   m3db: ASSET_M3DB,
-<<<<<<< HEAD
-=======
   cassandra: ASSET_CASSANDRA,
->>>>>>> e905e20b
   grafana: ASSET_GRAFANA,
 };
 
@@ -41,10 +34,7 @@
   OPEN_SEARCH: 'opensearch',
   KAFKA_MIRROR_MAKER: 'kafkaMirrorMaker',
   M3DB: 'm3db',
-<<<<<<< HEAD
-=======
   CASSANDRA: 'cassandra',
->>>>>>> e905e20b
   GRAFANA: 'grafana',
 };
 
@@ -57,10 +47,7 @@
   opensearch: 'opensearch',
   kafkaMirrorMaker: 'kafkaMirrorMaker',
   m3db: 'm3db',
-<<<<<<< HEAD
-=======
   cassandra: 'cassandra',
->>>>>>> e905e20b
   grafana: 'grafana',
 };
 
