<oui-header data-heading="{{ $ctrl.database.description }}">
    <oui-header-tabs>
        <oui-header-tabs-item
            data-href="{{ $ctrl.generalInformationLink }}"
            data-active="$ctrl.currentActiveLink() === $ctrl.generalInformationLink"
            ><span
                data-translate="pci_databases_dashboard_info_tab_title"
            ></span>
        </oui-header-tabs-item>
        <oui-header-tabs-item
            data-ng-if="$ctrl.isFeatureActivated('usersTab')"
            data-href="{{ $ctrl.usersLink }}"
            data-active="$ctrl.currentActiveLink() === $ctrl.usersLink"
            ><span
                data-translate="pci_databases_dashboard_users_tab_title"
            ></span>
        </oui-header-tabs-item>
        <oui-header-tabs-item
            data-ng-if="$ctrl.isFeatureActivated('aclTab')"
            data-href="{{ $ctrl.aclLink }}"
            data-active="$ctrl.currentActiveLink() === $ctrl.aclLink"
            ><span
                data-translate="pci_databases_dashboard_acl_tab_title"
            ></span>
        </oui-header-tabs-item>
        <oui-header-tabs-item
<<<<<<< HEAD
            data-ng-if="$ctrl.isFeatureActivated('userAclTab')"
            data-href="{{ $ctrl.userAclLink }}"
            data-active="$ctrl.currentActiveLink() === $ctrl.userAclLink"
            ><span
                data-translate="pci_databases_dashboard_acl_tab_title"
=======
            data-ng-if="$ctrl.isFeatureActivated('indexesTab')"
            data-href="{{ $ctrl.indexesLink }}"
            data-active="$ctrl.currentActiveLink() === $ctrl.indexesLink"
            ><span
                data-translate="pci_databases_dashboard_indexes_tab_title"
>>>>>>> 9bfcd786
            ></span>
        </oui-header-tabs-item>
        <oui-header-tabs-item
            data-ng-if="$ctrl.isFeatureActivated('databaseTab')"
            data-href="{{ $ctrl.databasesLink }}"
            data-active="$ctrl.currentActiveLink() === $ctrl.databasesLink"
            ><span
                data-translate="pci_databases_dashboard_databases_tab_title"
            ></span>
        </oui-header-tabs-item>
        <oui-header-tabs-item
            data-ng-if="$ctrl.isFeatureActivated('backupTab')"
            data-href="{{ $ctrl.backupsLink }}"
            data-active="$ctrl.currentActiveLink() === $ctrl.backupsLink"
            ><span
                data-translate="pci_databases_dashboard_backup_tab_title"
            ></span>
        </oui-header-tabs-item>
        <oui-header-tabs-item
            data-href="{{ $ctrl.allowedIpsLink }}"
            data-active="$ctrl.currentActiveLink() === $ctrl.allowedIpsLink"
            ><span
                data-translate="pci_databases_dashboard_allowed_ips_tab_title"
            ></span>
        </oui-header-tabs-item>
        <oui-header-tabs-item
            data-href="{{ $ctrl.logsLink }}"
            data-active="$ctrl.currentActiveLink() === $ctrl.logsLink"
            ><span
                data-translate="pci_databases_dashboard_logs_tab_title"
            ></span>
        </oui-header-tabs-item>
        <oui-header-tabs-item
            data-href="{{ $ctrl.metricsLink }}"
            data-active="$ctrl.currentActiveLink() === $ctrl.metricsLink"
            ><span
                data-translate="pci_databases_dashboard_metrics_tab_title"
            ></span>
        </oui-header-tabs-item>
        <oui-header-tabs-item
            data-ng-if="$ctrl.isFeatureActivated('topicsTab')"
            data-href="{{ $ctrl.topicsLink }}"
            data-active="$ctrl.currentActiveLink() === $ctrl.topicsLink"
            ><span
                data-translate="pci_databases_dashboard_topics_tab_title"
            ></span>
        </oui-header-tabs-item>
    </oui-header-tabs>
    <oui-guide-menu data-text="{{:: 'pci_project_guides_header' | translate }}">
        <oui-guide-menu-item href="{{ $ctrl.guideUrl }}" data-external>
            <span data-translate="pci_project_guides_header_all_guides"></span>
        </oui-guide-menu-item>
        <oui-guide-menu-item href="{{ $ctrl.databaseGuideUrl }}" data-external>
            <span data-translate="pci_database_list_title"></span>
        </oui-guide-menu-item>
    </oui-guide-menu>
</oui-header>
<oui-message data-ng-if="$ctrl.database.isProcessing()" data-type="info">
    <span data-translate="pci_databases_dashboard_database_processing_state">
    </span>
</oui-message>
<div class="container-fluid" data-ui-view="databaseView"></div><|MERGE_RESOLUTION|>--- conflicted
+++ resolved
@@ -24,19 +24,19 @@
             ></span>
         </oui-header-tabs-item>
         <oui-header-tabs-item
-<<<<<<< HEAD
             data-ng-if="$ctrl.isFeatureActivated('userAclTab')"
             data-href="{{ $ctrl.userAclLink }}"
             data-active="$ctrl.currentActiveLink() === $ctrl.userAclLink"
             ><span
                 data-translate="pci_databases_dashboard_acl_tab_title"
-=======
+            ></span>
+        </oui-header-tabs-item>
+        <oui-header-tabs-item
             data-ng-if="$ctrl.isFeatureActivated('indexesTab')"
             data-href="{{ $ctrl.indexesLink }}"
             data-active="$ctrl.currentActiveLink() === $ctrl.indexesLink"
             ><span
                 data-translate="pci_databases_dashboard_indexes_tab_title"
->>>>>>> 9bfcd786
             ></span>
         </oui-header-tabs-item>
         <oui-header-tabs-item
