--- conflicted
+++ resolved
@@ -10,9 +10,6 @@
   "pci_database_engines_list_description_opensearch": "Moteur de recherche et d'analyse distribuée. Fork d'Elasticsearch 7.10.2 et de Kibana 7.10.2",
   "pci_database_engines_list_description_kafkaMirrorMaker": "Système de réplication de données entre deux Kafka",
   "pci_database_engines_list_description_m3db": "Système de stockage de séries temporelles",
-<<<<<<< HEAD
-=======
   "pci_database_engines_list_description_cassandra": "Système de stockage de données NoSQL distribué",
->>>>>>> e905e20b
   "pci_database_engines_list_description_grafana": "Solution d'analyse et de monitoring"
 }