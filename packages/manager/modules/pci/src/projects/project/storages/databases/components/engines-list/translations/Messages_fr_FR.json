--- conflicted
+++ resolved
@@ -9,9 +9,6 @@
   "pci_database_engines_list_description_mongodb": "Système de gestion de base de données orienté documents",
   "pci_database_engines_list_description_opensearch": "Moteur de recherche et d'analyse distribuée. Fork d'Elasticsearch 7.10.2 et de Kibana 7.10.2",
   "pci_database_engines_list_description_kafkaMirrorMaker": "Système de réplication de données entre deux Kafka",
-<<<<<<< HEAD
-  "pci_database_engines_list_description_m3db": "Système de stockage de séries temporelles"
-=======
+  "pci_database_engines_list_description_m3db": "Système de stockage de séries temporelles",
   "pci_database_engines_list_description_grafana": "Solution d'analyse et de monitoring"
->>>>>>> d4fc098e
 }