{
  "pci_database_engines_list_version_new": "Nouveau",
  "pci_database_engines_list_version_getting_deprecated": "Bientôt déprécié",
  "pci_database_engines_list_beta": "Bêta",
  "pci_database_engines_list_description_mysql": "Système de gestion de base de données relationnelle",
  "pci_database_engines_list_description_postgresql": "Système de gestion de base de données relationnelle et objet",
  "pci_database_engines_list_description_kafka": "Système de streaming distribué et haute-performance",
  "pci_database_engines_list_description_redis": "Système de stockage de données clé-valeur en mémoire",
  "pci_database_engines_list_description_mongodb": "Système de gestion de base de données orienté documents",
  "pci_database_engines_list_description_opensearch": "Moteur de recherche et d'analyse distribuée. Fork d'Elasticsearch 7.10.2 et de Kibana 7.10.2",
  "pci_database_engines_list_description_kafkaMirrorMaker": "Système de réplication de données entre deux Kafka",
<<<<<<< HEAD
  "pci_database_engines_list_description_m3db": "Système de stockage de séries temporelles",
=======
  "pci_database_engines_list_description_cassandra": "Système de stockage de données NoSQL distribué",
>>>>>>> 25893c38
  "pci_database_engines_list_description_grafana": "Solution d'analyse et de monitoring"
}<|MERGE_RESOLUTION|>--- conflicted
+++ resolved
@@ -9,10 +9,7 @@
   "pci_database_engines_list_description_mongodb": "Système de gestion de base de données orienté documents",
   "pci_database_engines_list_description_opensearch": "Moteur de recherche et d'analyse distribuée. Fork d'Elasticsearch 7.10.2 et de Kibana 7.10.2",
   "pci_database_engines_list_description_kafkaMirrorMaker": "Système de réplication de données entre deux Kafka",
-<<<<<<< HEAD
   "pci_database_engines_list_description_m3db": "Système de stockage de séries temporelles",
-=======
   "pci_database_engines_list_description_cassandra": "Système de stockage de données NoSQL distribué",
->>>>>>> 25893c38
   "pci_database_engines_list_description_grafana": "Solution d'analyse et de monitoring"
 }