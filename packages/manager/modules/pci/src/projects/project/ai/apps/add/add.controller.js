--- conflicted
+++ resolved
@@ -103,7 +103,6 @@
     });
   }
 
-<<<<<<< HEAD
   static buildProbe(probe) {
     const { enabled, path, port } = probe;
     return enabled
@@ -112,11 +111,11 @@
           port,
         }
       : null;
-=======
+  }
+  
   static buildScalingBody(scalingStrategy) {
     const { autoscaling, automatic, fixed } = scalingStrategy;
     return autoscaling ? { automatic } : { fixed };
->>>>>>> 212b86c3
   }
 
   static convertAppModel(appModel) {
@@ -145,16 +144,8 @@
       partnerId: preset?.partner?.id,
       volumes: AppAddController.buildVolumesBody(volumes),
       unsecureHttp: APP_PRIVACY_SETTINGS.PUBLIC === privacy,
-<<<<<<< HEAD
-      scalingStrategy: {
-        fixed: {
-          replicas,
-        },
-      },
       probe: AppAddController.buildProbe(probe),
-=======
       scalingStrategy: AppAddController.buildScalingBody(scalingStrategy),
->>>>>>> 212b86c3
     };
   }
 
