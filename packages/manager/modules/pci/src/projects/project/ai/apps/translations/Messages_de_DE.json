{
  "pci_ai_app_beta_warning": "Während der Testphase „Alpha“ sind die Verfügbarkeit der Infrastruktur und der Fortbestand der Daten nicht gewährleistet. Verwenden Sie diesen Dienst nicht für Anwendungen, die gerade aufgebaut werden, solange diese Phase nicht abgeschlossen ist.",
  "pci_ai_title": "AI Apps",
  "pci_ai_apps_title": "Apps",
  "pci_ai_tokens_title": "Token",
  "pci_ai_app_list_title": "Meine Apps",
  "pci_ai_app_list_name": "Name",
  "pci_ai_app_list_region": "Region",
  "pci_ai_app_list_environment": "Umgebung",
  "pci_ai_app_list_cpu": "CPU",
  "pci_ai_app_list_gpu": "GPU",
  "pci_ai_app_list_privacy": "Vertraulichkeit",
  "pci_ai_app_list_replicas": "Replikas",
  "pci_ai_app_list_privacy_private": "Privat",
  "pci_ai_app_list_privacy_public": "Öffentlich",
  "pci_ai_app_list_status": "Status",
  "pci_ai_app_list_status_QUEUED": "Ausstehend",
  "pci_ai_app_list_status_INITIALIZING": "Initialisierung",
  "pci_ai_app_list_status_SCALING": "Skalierung",
  "pci_ai_app_list_status_RUNNING": "In Betrieb",
  "pci_ai_app_list_status_STOPPING": "Wird angehalten",
  "pci_ai_app_list_status_STOPPED": "Angehalten",
  "pci_ai_app_list_status_DELETING": "Wird gelöscht",
  "pci_ai_app_list_status_DELETED": "Gelöscht",
  "pci_ai_app_list_status_FAILED": "Fehlgeschlagen",
  "pci_ai_app_list_status_ERROR": "Fehler",
  "pci_ai_app_list_access": "Zugriff",
  "pci_ai_app_list_create_app": "Eine AI App einsetzen",
  "pci_ai_app_list_details": "Details",
  "pci_ai_app_list_generate_token": "Token generieren",
  "pci_ai_app_list_stop_app": "Anhalten",
  "pci_ai_app_list_start_app": "Starten",
  "pci_ai_app_list_delete_app": "Löschen",
  "pci_ai_app_list_start_error": "Beim Start der AI App {{appName}} ist ein Fehler aufgetreten: {{message}}",
  "pci_ai_app_list_stop_error": "Beim Anhalten der AI App {{appName}} ist ein Fehler aufgetreten: {{message}}",
<<<<<<< HEAD
  "pci_ai_app_list_creator": "Benutzer"
=======
  "pci_ai_app_list_creator": "Benutzer",
  "pci_ai_app_beta_warning_special_conditions": "AI Apps unterliegen den ",
  "pci_ai_app_beta_warning_special_conditions_link": "besonderen Bedingungen für die Public Cloud Dienste von OVHcloud"
>>>>>>> 695edfec
}<|MERGE_RESOLUTION|>--- conflicted
+++ resolved
@@ -33,11 +33,7 @@
   "pci_ai_app_list_delete_app": "Löschen",
   "pci_ai_app_list_start_error": "Beim Start der AI App {{appName}} ist ein Fehler aufgetreten: {{message}}",
   "pci_ai_app_list_stop_error": "Beim Anhalten der AI App {{appName}} ist ein Fehler aufgetreten: {{message}}",
-<<<<<<< HEAD
-  "pci_ai_app_list_creator": "Benutzer"
-=======
   "pci_ai_app_list_creator": "Benutzer",
   "pci_ai_app_beta_warning_special_conditions": "AI Apps unterliegen den ",
   "pci_ai_app_beta_warning_special_conditions_link": "besonderen Bedingungen für die Public Cloud Dienste von OVHcloud"
->>>>>>> 695edfec
 }