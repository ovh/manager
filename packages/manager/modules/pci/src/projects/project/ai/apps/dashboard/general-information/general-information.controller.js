--- conflicted
+++ resolved
@@ -70,15 +70,14 @@
     this.trackApps('dashboard::access_graph_dashboard');
   }
 
-<<<<<<< HEAD
   onUpdateAppImageClick() {
     this.trackApps('dashboard::update_app_image');
     return this.goToUpdateAppImage();
-=======
+  }
+
   onUpdateScalingClick() {
     this.trackApps('dashboard::update_app_scaling');
     return this.goToUpdateScaling();
->>>>>>> 212b86c3
   }
 
   onStartAppClick() {
