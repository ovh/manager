--- conflicted
+++ resolved
@@ -7,11 +7,7 @@
 angular.module(moduleName, ['ui.router', 'oc.lazyLoad']).config(
   /* @ngInject */ ($stateProvider) => {
     $stateProvider.state('pci.projects.project.training.jobs.info.**', {
-<<<<<<< HEAD
-      url: '/info/:jobId',
-=======
       url: '/:jobId',
->>>>>>> bc7697b3
       lazyLoad: ($transition$) => {
         const $ocLazyLoad = $transition$.injector().get('$ocLazyLoad');
 
