--- conflicted
+++ resolved
@@ -5,17 +5,9 @@
     redirectTo: (transition) =>
       transition
         .injector()
-        .get('$q')
-        .all([
-          transition.injector().getAsync('isAuthorized'),
-          transition.injector().getAsync('jobList'),
-          transition.injector().getAsync('dataList'),
-        ])
-        .then(([isAuthorized, jobList, dataList]) => {
-          if (
-            !isAuthorized ||
-            (jobList.length === 0 && dataList.length === 0)
-          ) {
+        .getAsync('isAuthorized')
+        .then((isAuthorized) => {
+          if (!isAuthorized) {
             return { state: 'pci.projects.project.training.onboarding' };
           }
 
@@ -66,7 +58,7 @@
           projectId,
         }),
       installLink: /* @ngInject */ ($state, projectId) =>
-        $state.href('pci.projects.project.training.install', {
+        $state.href('pci.projects.project.training.dashboard.install', {
           projectId,
         }),
       dashboardLink: /* @ngInject */ ($state, projectId) =>
@@ -118,50 +110,21 @@
         }),
       jobList: /* @ngInject */ (PciProjectTrainingJobService, projectId) =>
         PciProjectTrainingJobService.getAll(projectId),
-      dataList: /* @ngInject */ (PciProjectTrainingDataService, projectId) =>
-        PciProjectTrainingDataService.getAll(projectId),
       currentActiveLink: /* @ngInject */ ($transition$, $state) => () =>
         $state.href($state.current.name, $transition$.params()),
       allUsers: /* @ngInject */ (PciProjectTrainingService, projectId) => () =>
         PciProjectTrainingService.getAllUsers(projectId),
-      pricesCatalog: /* @ngInject */ (PciProjectTrainingService, projectId) =>
-        PciProjectTrainingService.getPricesFromCatalog(projectId),
-      regions: /* @ngInject */ (PciProjectTrainingService, projectId) => () =>
+      regions: /* @ngInject */ (PciProjectTrainingService, projectId) =>
         PciProjectTrainingService.getRegions(projectId),
       refreshState: /* @ngInject */ ($state) => () => $state.reload(),
       trainingFeatures: /* @ngInject */ (
         PciProjectTrainingService,
         projectId,
       ) => PciProjectTrainingService.getFeatures(projectId),
-<<<<<<< HEAD
-=======
-      registry: /* @ngInject */ (PciProjectTrainingService, projectId) =>
-        PciProjectTrainingService.getRegistry(projectId),
-      deleteRegistry: /* @ngInject */ (
-        PciProjectTrainingService,
-        projectId,
-      ) => () => PciProjectTrainingService.deleteRegistry(projectId),
-      saveRegistry: /* @ngInject */ (PciProjectTrainingService, projectId) => (
-        url,
-        username,
-        password,
-      ) =>
-        PciProjectTrainingService.saveRegistry(
-          projectId,
-          url,
-          username,
-          password,
-        ),
       userLink: /* @ngInject */ ($state, projectId) =>
         $state.href('pci.projects.project.users', {
           projectId,
         }),
-      getPrice: /* @ngInject */ (pricesCatalog) => (qty) =>
-        pricesCatalog[`ai-serving-engine.ml1-c-xl.hour.consumption`]
-          .priceInUcents * qty,
-      getTax: /* @ngInject */ (pricesCatalog) => (qty) =>
-        pricesCatalog[`ai-serving-engine.ml1-c-xl.hour.consumption`].tax * qty,
->>>>>>> f8861320
     },
   });
 };