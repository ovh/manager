--- conflicted
+++ resolved
@@ -10,9 +10,7 @@
   }
 
   $onInit() {
-<<<<<<< HEAD
     this.loadMessages();
-=======
     this.resourceUsage = flatten(
       map(
         filter(this.usage.resourcesUsage, {
@@ -22,7 +20,6 @@
       ),
     ).reduce((a, b) => a + b, 0);
 
->>>>>>> c180d4ce
     this.eaiConsoleUrl = 'https://console.gra.training.ai.cloud.ovh.net';
     this.eaiDocsUrl = 'https://docs.console.gra.training.ai.cloud.ovh.net';
     this.runningJobs = this.getJobsWithSelector((job) => job.isRunning());
