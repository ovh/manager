export default /* @ngInject */ ($stateProvider) => {
  $stateProvider.state('pci.projects.project.training.jobs', {
    url: '/jobs',
    component: 'pciProjectTrainingJobsComponent',
    redirectTo: {
      state: 'pci.projects.project.training.jobs.list',
    },
    resolve: {
      breadcrumb: /* @ngInject */ ($translate) =>
        $translate.instant('pci_projects_project_training_jobs_title'),
      presetImages: /* @ngInject */ (PciProjectTrainingService, projectId) =>
        PciProjectTrainingService.getPresetImages(projectId),
      job: /* @ngInject */ (PciProjectTrainingJobsService, projectId) => (
        jobId,
      ) => PciProjectTrainingJobsService.get(projectId, jobId),
      jobInfo: /* @ngInject */ ($state, projectId) => (jobId) =>
        $state.go('pci.projects.project.training.jobs.info', {
          projectId,
          jobId,
        }),
<<<<<<< HEAD
      jobKill: /* @ngInject */ ($state, projectId) => (jobId) =>
        $state.go('pci.projects.project.training.jobs.kill', {
=======
      jobInfoLink: /* @ngInject */ ($state, projectId) => (jobId) =>
        $state.href('pci.projects.project.training.jobs.info', {
>>>>>>> bc7697b3
          projectId,
          jobId,
        }),
      submitJobLink: /* @ngInject */ ($state, projectId) =>
        $state.href('pci.projects.project.training.jobs.submit', {
          projectId,
        }),
      goToJobs: ($state, CucCloudMessage, projectId) => (
        message = false,
        type = 'success',
      ) => {
        const reload = message && type === 'success';

        const promise = $state.go(
          'pci.projects.project.training.jobs',
          {
            projectId,
          },
          {
            reload,
          },
        );

        if (message) {
          promise.then(() =>
            CucCloudMessage[type](
              message,
              'pci.projects.project.training.jobs',
            ),
          );
        }

        return promise;
      },
    },
  });
};<|MERGE_RESOLUTION|>--- conflicted
+++ resolved
@@ -18,13 +18,13 @@
           projectId,
           jobId,
         }),
-<<<<<<< HEAD
       jobKill: /* @ngInject */ ($state, projectId) => (jobId) =>
         $state.go('pci.projects.project.training.jobs.kill', {
-=======
+          projectId,
+          jobId,
+        }),
       jobInfoLink: /* @ngInject */ ($state, projectId) => (jobId) =>
         $state.href('pci.projects.project.training.jobs.info', {
->>>>>>> bc7697b3
           projectId,
           jobId,
         }),
