--- conflicted
+++ resolved
@@ -39,13 +39,8 @@
     this.containerService = PciStoragesContainersService;
     this.atInternet = atInternet;
     this.containerId = null;
-<<<<<<< HEAD
-    this.metricsTimer = null;
     this.formatDuration = formatDuration;
-    this.CucCloudPoll = CucCloudPoll;
-=======
     this.pollTimer = null;
->>>>>>> 514205fb
     // setup metrics retrieval
     this.warp10 = $resource(
       WARP10_URL,
