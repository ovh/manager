--- conflicted
+++ resolved
@@ -9,10 +9,7 @@
   "private_registry_plan": "Plan",
   "private_registry_harbor_version": "Version d'Harbor",
   "private_registry_status": "État",
-<<<<<<< HEAD
-=======
   "private_registry_upgrade_plan": "Changer de plan",
->>>>>>> 9873f725
   "private_registry_consumption": "Espace utilisé / Espace disponible",
   "private_registry_consumption_display": "{{ used }} / {{ limit }}",
   "private_registry_harbor_ui": "Interface utilisateur Harbor",
