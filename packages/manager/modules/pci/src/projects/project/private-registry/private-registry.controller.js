--- conflicted
+++ resolved
@@ -8,12 +8,7 @@
   /* @ngInject */
   constructor(CucCloudMessage) {
     this.CucCloudMessage = CucCloudMessage;
-<<<<<<< HEAD
-    this.privateRegistryService = pciPrivateRegistryService;
     this.GUIDE_LINKS = GUIDE_LINKS;
-=======
-    this.guideLink = GUIDELINK;
->>>>>>> 1ed84c2c
     this.PRIVATE_REGISTRY_STATUS = PRIVATE_REGISTRY_STATUS;
     this.PRIVATE_REGISTRY_STATUS_MAP = PRIVATE_REGISTRY_STATUS_MAP;
   }
