import map from 'lodash/map';
import PrivateRegistry from './PrivateRegistry.class';

export default /* @ngInject */ ($stateProvider) => {
  $stateProvider.state('pci.projects.project.private-registry', {
    url: '/private-registry',
    component: 'pciPrivateRegistryComponent',
    redirectTo: (transition) =>
      transition
        .injector()
        .getAsync('registries')
        .then((registries) =>
          registries.length
            ? false
            : 'pci.projects.project.private-registry.onboarding',
        ),
    resolve: {
<<<<<<< HEAD
=======
      upgradePlan: /* @ngInject */ ($state, projectId) => (registryId) =>
        $state.go('pci.projects.project.private-registry.upgrade-plan', {
          projectId,
          registryId,
        }),
>>>>>>> 9873f725
      createLink: /* @ngInject */ ($state, projectId) =>
        $state.href('pci.projects.project.private-registry.create', {
          projectId,
        }),
      deleteRegistry: /* @ngInject */ ($state, projectId) => (
        registryId,
        registryName,
      ) =>
        $state.go('pci.projects.project.private-registry.delete', {
          projectId,
          registryId,
          registryName,
        }),
      updateRegistry: /* @ngInject */ ($state, projectId) => (
        registryId,
        registryName,
      ) =>
        $state.go('pci.projects.project.private-registry.update', {
          projectId,
          registryId,
          registryName,
        }),

      generateCredentials: /* @ngInject */ ($state, projectId) => (
        registryId,
      ) =>
        $state.go('pci.projects.project.private-registry.credentials', {
          projectId,
          registryId,
          confirmationRequired: true,
        }),

      copyApiUrl: /* @ngInject */ ($state, projectId) => (registryId, url) =>
        $state.go('pci.projects.project.private-registry.api-url', {
          projectId,
          registryId,
          url,
        }),

      refreshRegistryList: /* @ngInject */ ($state) => () => $state.reload(),
      goBackToList: /* @ngInject */ ($state, CucCloudMessage, projectId) => (
        message = false,
        type = 'success',
        registryId = null,
      ) => {
        const reload = message && type === 'success';
        const state = 'pci.projects.project.private-registry';
        const promise = $state.go(
          state,
          {
            projectId,
            registryId,
          },
          {
            reload,
          },
        );
        if (message) {
          promise.then(() => {
            CucCloudMessage[type](message, state);
          });
        }
        return promise;
      },

      goBackToOnboarding: /* @ngInject */ (
        $state,
        CucCloudMessage,
        projectId,
      ) => (message = false, type = 'success', registryId = null) => {
        const reload = message && type === 'success';
        const state = 'pci.projects.project.private-registry.onboarding';
        const promise = $state.go(
          state,
          {
            projectId,
            registryId,
          },
          {
            reload,
          },
        );
        if (message) {
          promise.then(() => {
            CucCloudMessage[type](message, state);
          });
        }
        return promise;
      },

      registries: /* @ngInject */ (pciPrivateRegistryService, projectId) =>
        pciPrivateRegistryService
          .getRegistryList(projectId, true)
          .then((registries) =>
            map(registries, (registry) => new PrivateRegistry(registry)),
          ),

<<<<<<< HEAD
=======
      getAvailableUpgrades: /* @ngInject */ (
        pciPrivateRegistryService,
        projectId,
      ) => (registry) =>
        pciPrivateRegistryService.getAvailableUpgrades(projectId, registry.id),

>>>>>>> 9873f725
      getRegistryPlan: /* @ngInject */ (
        pciPrivateRegistryService,
        projectId,
      ) => (registry) =>
        pciPrivateRegistryService.getRegistryPlan(projectId, registry.id).then(
          (plan) =>
            new PrivateRegistry({
              ...registry,
              plan,
            }),
        ),

      list: /* @ngInject */ ($state, projectId) => () =>
        $state.go('pci.projects.project.private-registry', {
          projectId,
        }),

      breadcrumb: /* @ngInject */ ($translate) =>
        $translate.instant('private_registry_title'),
    },
  });
};<|MERGE_RESOLUTION|>--- conflicted
+++ resolved
@@ -15,14 +15,11 @@
             : 'pci.projects.project.private-registry.onboarding',
         ),
     resolve: {
-<<<<<<< HEAD
-=======
       upgradePlan: /* @ngInject */ ($state, projectId) => (registryId) =>
         $state.go('pci.projects.project.private-registry.upgrade-plan', {
           projectId,
           registryId,
         }),
->>>>>>> 9873f725
       createLink: /* @ngInject */ ($state, projectId) =>
         $state.href('pci.projects.project.private-registry.create', {
           projectId,
@@ -120,15 +117,12 @@
             map(registries, (registry) => new PrivateRegistry(registry)),
           ),
 
-<<<<<<< HEAD
-=======
       getAvailableUpgrades: /* @ngInject */ (
         pciPrivateRegistryService,
         projectId,
       ) => (registry) =>
         pciPrivateRegistryService.getAvailableUpgrades(projectId, registry.id),
 
->>>>>>> 9873f725
       getRegistryPlan: /* @ngInject */ (
         pciPrivateRegistryService,
         projectId,
