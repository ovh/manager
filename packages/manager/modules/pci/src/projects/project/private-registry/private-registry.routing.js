import map from 'lodash/map';
import PrivateRegistry from './PrivateRegistry.class';

export default /* @ngInject */ ($stateProvider) => {
  $stateProvider.state('pci.projects.project.private-registry', {
    url: '/private-registry',
    component: 'pciPrivateRegistryComponent',
    redirectTo: (transition) =>
      transition
        .injector()
        .getAsync('registries')
        .then((registries) =>
          registries.length
            ? false
            : 'pci.projects.project.private-registry.onboarding',
        ),
    resolve: {
<<<<<<< HEAD
      upgradePlan: /* @ngInject */ ($state, projectId) => (registryId) =>
        $state.go('pci.projects.project.private-registry.upgrade-plan', {
          projectId,
          registryId,
        }),
=======
      createLink: /* @ngInject */ ($state, projectId) =>
        $state.href('pci.projects.project.private-registry.create', {
          projectId,
        }),
      deleteRegistry: /* @ngInject */ ($state, projectId) => (
        registryId,
        registryName,
      ) =>
        $state.go('pci.projects.project.private-registry.delete', {
          projectId,
          registryId,
          registryName,
        }),
      updateRegistry: /* @ngInject */ ($state, projectId) => (
        registryId,
        registryName,
      ) =>
        $state.go('pci.projects.project.private-registry.update', {
          projectId,
          registryId,
          registryName,
        }),

      generateCredentials: /* @ngInject */ ($state, projectId) => (
        registryId,
      ) =>
        $state.go('pci.projects.project.private-registry.credentials', {
          projectId,
          registryId,
          confirmationRequired: true,
        }),

      copyApiUrl: /* @ngInject */ ($state, projectId) => (registryId, url) =>
        $state.go('pci.projects.project.private-registry.api-url', {
          projectId,
          registryId,
          url,
        }),

      refreshRegistryList: /* @ngInject */ ($state) => () => $state.reload(),
>>>>>>> 007acaa7
      goBackToList: /* @ngInject */ ($state, CucCloudMessage, projectId) => (
        message = false,
        type = 'success',
        registryId = null,
      ) => {
        const reload = message && type === 'success';
        const state = 'pci.projects.project.private-registry';
        const promise = $state.go(
          state,
          {
            projectId,
            registryId,
          },
          {
            reload,
          },
        );
        if (message) {
          promise.then(() => {
            CucCloudMessage[type](message, state);
          });
        }
        return promise;
      },

      goBackToOnboarding: /* @ngInject */ (
        $state,
        CucCloudMessage,
        projectId,
      ) => (message = false, type = 'success', registryId = null) => {
        const reload = message && type === 'success';
        const state = 'pci.projects.project.private-registry.onboarding';
        const promise = $state.go(
          state,
          {
            projectId,
            registryId,
          },
          {
            reload,
          },
        );
        if (message) {
          promise.then(() => {
            CucCloudMessage[type](message, state);
          });
        }
        return promise;
      },

      registries: /* @ngInject */ (pciPrivateRegistryService, projectId) =>
        pciPrivateRegistryService
          .getRegistryList(projectId, true)
          .then((registries) =>
            map(registries, (registry) => new PrivateRegistry(registry)),
          ),

<<<<<<< HEAD
      getAvailableUpgrades: /* @ngInject */ (
        pciPrivateRegistryService,
        projectId,
      ) => (registry) =>
        pciPrivateRegistryService.getAvailableUpgrades(projectId, registry.id),

      getRegistryDetails: /* @ngInject */ (
        $q,
        getAvailableUpgrades,
        pciPrivateRegistryService,
        projectId,
      ) => (registry) =>
        $q
          .all({
            availableUpgrades: getAvailableUpgrades(registry),
            plan: pciPrivateRegistryService.getRegistryPlan(
              projectId,
              registry.id,
            ),
          })
          .then(
            ({ availableUpgrades, plan }) =>
              new PrivateRegistry({
                ...registry,
                plan,
                availableUpgrades,
              }),
          ),
=======
      getRegistryPlan: /* @ngInject */ (
        pciPrivateRegistryService,
        projectId,
      ) => (registry) =>
        pciPrivateRegistryService.getRegistryPlan(projectId, registry.id).then(
          (plan) =>
            new PrivateRegistry({
              ...registry,
              plan,
            }),
        ),
>>>>>>> 007acaa7

      list: /* @ngInject */ ($state, projectId) => () =>
        $state.go('pci.projects.project.private-registry', {
          projectId,
        }),

      breadcrumb: /* @ngInject */ ($translate) =>
        $translate.instant('private_registry_title'),
    },
  });
};<|MERGE_RESOLUTION|>--- conflicted
+++ resolved
@@ -15,13 +15,11 @@
             : 'pci.projects.project.private-registry.onboarding',
         ),
     resolve: {
-<<<<<<< HEAD
       upgradePlan: /* @ngInject */ ($state, projectId) => (registryId) =>
         $state.go('pci.projects.project.private-registry.upgrade-plan', {
           projectId,
           registryId,
         }),
-=======
       createLink: /* @ngInject */ ($state, projectId) =>
         $state.href('pci.projects.project.private-registry.create', {
           projectId,
@@ -62,7 +60,6 @@
         }),
 
       refreshRegistryList: /* @ngInject */ ($state) => () => $state.reload(),
->>>>>>> 007acaa7
       goBackToList: /* @ngInject */ ($state, CucCloudMessage, projectId) => (
         message = false,
         type = 'success',
@@ -120,36 +117,12 @@
             map(registries, (registry) => new PrivateRegistry(registry)),
           ),
 
-<<<<<<< HEAD
       getAvailableUpgrades: /* @ngInject */ (
         pciPrivateRegistryService,
         projectId,
       ) => (registry) =>
         pciPrivateRegistryService.getAvailableUpgrades(projectId, registry.id),
 
-      getRegistryDetails: /* @ngInject */ (
-        $q,
-        getAvailableUpgrades,
-        pciPrivateRegistryService,
-        projectId,
-      ) => (registry) =>
-        $q
-          .all({
-            availableUpgrades: getAvailableUpgrades(registry),
-            plan: pciPrivateRegistryService.getRegistryPlan(
-              projectId,
-              registry.id,
-            ),
-          })
-          .then(
-            ({ availableUpgrades, plan }) =>
-              new PrivateRegistry({
-                ...registry,
-                plan,
-                availableUpgrades,
-              }),
-          ),
-=======
       getRegistryPlan: /* @ngInject */ (
         pciPrivateRegistryService,
         projectId,
@@ -161,7 +134,6 @@
               plan,
             }),
         ),
->>>>>>> 007acaa7
 
       list: /* @ngInject */ ($state, projectId) => () =>
         $state.go('pci.projects.project.private-registry', {
