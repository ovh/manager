import angular from 'angular';
import '@uirouter/angularjs';
import 'angular-translate';
import '@ovh-ux/ng-translate-async-loader';
import '@ovh-ux/ng-ovh-cloud-universe-components';
import 'ovh-api-services';
import 'ovh-ui-angular';

import routing from './private-registry.routing';
import pciPrivateRegistryComponent from './private-registry.component';
import pciPrivateRegistryService from './private-registry.service';
import priceComponent from './components/price';

import create from './create';
import deleteRegistry from './delete';
import onboarding from './onboarding';
import updateRegistry from './update';
import credentials from './credentials';
import apiUrl from './api-url';
import upgradePlan from './upgrade-plan';

const moduleName = 'ovhManagerPciProjectPrivateRegistry';

angular
  .module(moduleName, [
    apiUrl,
    create,
    credentials,
    deleteRegistry,
    onboarding,
    priceComponent,
    updateRegistry,
<<<<<<< HEAD
    credentials,
    apiUrl,
    upgradePlan,
=======
>>>>>>> 2afffa55
    'ngTranslateAsyncLoader',
    'pascalprecht.translate',
    'ngOvhCloudUniverseComponents',
    'oui',
    'ovh-api-services',
    'ui.router',
  ])
  .config(routing)
  .component('pciPrivateRegistryComponent', pciPrivateRegistryComponent)
  .service('pciPrivateRegistryService', pciPrivateRegistryService)
  .run(/* @ngTranslationsInject:json ./translations ../../new/description/translations */);

export default moduleName;<|MERGE_RESOLUTION|>--- conflicted
+++ resolved
@@ -30,12 +30,7 @@
     onboarding,
     priceComponent,
     updateRegistry,
-<<<<<<< HEAD
-    credentials,
-    apiUrl,
     upgradePlan,
-=======
->>>>>>> 2afffa55
     'ngTranslateAsyncLoader',
     'pascalprecht.translate',
     'ngOvhCloudUniverseComponents',
