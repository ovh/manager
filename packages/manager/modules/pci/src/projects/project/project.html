<div class="pci-project container-fluid h-100"
     data-ng-class="'pci-project-' + $ctrl.project.status">
    <div class="row h-100">
<<<<<<< HEAD
        <div class="h-100 p-0 d-none col-md-2 d-lg-flex flex-column">
            <cloud-sidebar></cloud-sidebar>
=======
        <div class="p-0 h-100 d-md-flex flex-column"
            data-ng-class="{
                'd-none': !$ctrl.isSidebarOpen,
                'col-md-2': $ctrl.sidebarVisible
            }">
            <cloud-sidebar data-ng-if="$ctrl.sidebarVisible"></cloud-sidebar>
>>>>>>> cfd190f8
        </div>
        <div class="h-100 position-relative p-0"
             data-ng-class="$ctrl.sidebarVisible ? 'col-md-10' : 'w-100'">
            <div class="pci-project-content position-absolute w-100 h-100 py-4 px-5" style="overflow: auto;">
                <uirouter-breadcrumb></uirouter-breadcrumb>
                <div class="pci-project-view mt-3" data-ui-view>
                    <div data-ng-if="$ctrl.project">
                        <oui-page-header heading="{{ ::$ctrl.project.description }}">
                            <oui-header-tabs class="mt-3">
                                <oui-header-tabs-item
                                    text="{{ ::'pci_projects_project_home' | translate }}"
                                    ui-sref="pci.projects.project({ serviceName: $ctrl.project.project_id })"
                                    active="$ctrl.$state.is('pci.projects.project')">
                                </oui-header-tabs-item>
                                <oui-header-tabs-item
                                    text="{{ ::'pci_projects_project_parameters' | translate }}"
                                    ui-sref="pci.projects.project.edit({ serviceName: $ctrl.project.project_id })"
                                    active="$ctrl.$state.is('pci.projects.project.edit', { serviceName: $ctrl.project.project_id })">
                                </oui-header-tabs-item>
                            </oui-header-tabs>
                        </oui-page-header>
                        <div class="py-5" data-ui-view="contentTab">
                            <div class="container-fluid px-0">
                                <div class="row">
                                    <div class="col-sm-6 col-lg-4 col-xl mb-4" data-ng-repeat="action in $ctrl.actions track by $index">
                                        <a class="text-center w-100 d-block oui-tile py-4"
                                            data-ui-state="action.state"
                                            data-ui-state-params="{projectId: $ctrl.project.project_id}">
                                            <span class="oui-icon oui-icon-add" aria-hidden="true"></span>
                                            <div class="mt-3 w-100 text-truncate" data-ng-bind=":: action.translation | translate"></div>
                                        </a>
                                    </div>
                                </div>
                                <h2 data-translate="pci_projects_project_documentation"></h2>
                                <ul>
                                    <li data-ng-repeat="link in $ctrl.links track by $index">
                                        <a data-ng-href="{{ ::link.href }}">{{ ::link.translation | translate }}</a>
                                    </li>
                                </ul>
                            </div>
                        </div>
                    </div>
                </div>
            </div>
        </div>
    </div>
</div><|MERGE_RESOLUTION|>--- conflicted
+++ resolved
@@ -1,17 +1,8 @@
 <div class="pci-project container-fluid h-100"
      data-ng-class="'pci-project-' + $ctrl.project.status">
     <div class="row h-100">
-<<<<<<< HEAD
         <div class="h-100 p-0 d-none col-md-2 d-lg-flex flex-column">
             <cloud-sidebar></cloud-sidebar>
-=======
-        <div class="p-0 h-100 d-md-flex flex-column"
-            data-ng-class="{
-                'd-none': !$ctrl.isSidebarOpen,
-                'col-md-2': $ctrl.sidebarVisible
-            }">
-            <cloud-sidebar data-ng-if="$ctrl.sidebarVisible"></cloud-sidebar>
->>>>>>> cfd190f8
         </div>
         <div class="h-100 position-relative p-0"
              data-ng-class="$ctrl.sidebarVisible ? 'col-md-10' : 'w-100'">
