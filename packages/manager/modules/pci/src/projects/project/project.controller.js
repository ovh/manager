--- conflicted
+++ resolved
@@ -2,12 +2,7 @@
 
 export default class ProjectController {
   /* @ngInject */
-<<<<<<< HEAD
-  constructor($state, $stateParams, OvhApiCloudProject) {
-=======
-  constructor($scope, $state, $stateParams, $transitions, OvhApiCloudProject, sidebarVisible) {
-    this.$scope = $scope;
->>>>>>> cfd190f8
+  constructor($state, $stateParams, $transitions, OvhApiCloudProject, sidebarVisible) {
     this.$state = $state;
     this.$stateParams = $stateParams;
     this.OvhApiCloudProject = OvhApiCloudProject;
