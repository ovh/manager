<form id="addAlertForm" name="addAlertForm" class="oui-modal oui-modal_shadow" novalidate>
    <div class="oui-modal__header">
        <button class="oui-icon oui-icon-close_thin oui-modal__close-button" type="button" aria-label="Exit"
                data-ng-click="CloudProjectBillingConsumptionEstimateAlertAddCtrl.closeModal()"></button>
    </div>
    <div class="oui-modal__body oui-modal__body_no-icon">
        <div class="oui-modal__body-text text-center" data-ng-if="CloudProjectBillingConsumptionEstimateAlertAddCtrl.loaders.saveAlert">
            <oui-spinner></oui-spinner>
        </div>
        <div class="oui-modal__body-text" data-ng-if="!CloudProjectBillingConsumptionEstimateAlertAddCtrl.loaders.saveAlert">
            <h2 class="oui-modal__title" data-translate="cpbea_estimate_alert_add_header_title"></h2>
            <div class="oui-modal__text">
                <label class="oui-label" for="alertMail" data-translate="cpbea_estimate_alert_add_mail_label"></label>
                <input type="email" class="oui-input"
                    id="alertMail" name="mail"
                    data-ng-model="CloudProjectBillingConsumptionEstimateAlertAddCtrl.model.email"
                    required >
                <div class="oui-modal__text" data-ng-messages="addAlertForm.mail.$error" data-ng-if="addAlertForm.mail.$dirty && addAlertForm.mail.$invalid">
                    <p class="text-danger animate-fadeInLeft-enter animate-fadeOutRight-leave" >
                        <span data-ng-message="required" data-translate="cpbea_estimate_alert_add_mail_required"></span>
                        <span data-ng-message="email" data-translate="cpbea_estimate_alert_add_mail_bad_format"></span>
                    </p>
                </div>
            </div>
            <div class="oui-modal__text">
                <label class="oui-label" for="alertThreshold">
                    <span data-translate="cpbea_estimate_alert_add_threshold_label"
                    data-translate-values="{ currency: CloudProjectBillingConsumptionEstimateAlertAddCtrl.alerting.currency}"></span>
                </label>
<<<<<<< HEAD
                <oui-numeric
                    data-id="alertThreshold"
                    data-name="alertThreshold"
                    data-model="CloudProjectBillingConsumptionEstimateAlertAddCtrl.model.threshold"
                    data-min="0"
                    data-max="9999999">
                </oui-numeric>
                <div class="oui-modal_text" data-ng-messages="addAlertForm.alertThreshold.$error" data-ng-if="addAlertForm.alertThreshold.$dirty">
=======
                <input class="oui-input"
                        id="alertThreshold" name="alertThreshold"
                        type="number"
                        data-ng-model="CloudProjectBillingConsumptionEstimateAlertAddCtrl.model.threshold"
                        min="0"
                        max="9999999"
                        required>
                <div class="oui-modal_text" data-ng-messages="addAlertForm.alertThreshold.$error" data-ng-if="addAlertForm.alertThreshold.$dirty && addAlertForm.alertThreshold.$invalid">
>>>>>>> e6f12c43
                    <p class="text-danger animate-fadeInLeft-enter animate-fadeOutRight-leave" data-ng-message="required"><span data-translate="cpbea_estimate_alert_add_threshold_required"></span></p>
                </div>
            </div>

        </div>
    </div>
    <div class="oui-modal__footer">
        <button type="reset"
                class="oui-button oui-button_secondary"
                title="{{ ::'cpbea_estimate_alert_add_cancel_btn' | translate }}"
                data-ng-click="CloudProjectBillingConsumptionEstimateAlertAddCtrl.closeModal()"
                data-ng-disabled="CloudProjectBillingConsumptionEstimateAlertAddCtrl.loaders.saveAlert">
            <span data-translate="cpbea_estimate_alert_add_cancel_btn"></span>
        </button>
        <button type="submit"
                class="oui-button oui-button_primary"
                title="{{ ::'cpbea_estimate_alert_add_submit_btn' | translate }}"
                data-ng-click="addAlertForm.$valid && CloudProjectBillingConsumptionEstimateAlertAddCtrl.saveAlert()"
                data-ng-disabled="CloudProjectBillingConsumptionEstimateAlertAddCtrl.loaders.saveAlert">
            <span data-translate="cpbea_estimate_alert_add_submit_btn"></span>
        </button>
    </div>
</form>






<|MERGE_RESOLUTION|>--- conflicted
+++ resolved
@@ -27,7 +27,6 @@
                     <span data-translate="cpbea_estimate_alert_add_threshold_label"
                     data-translate-values="{ currency: CloudProjectBillingConsumptionEstimateAlertAddCtrl.alerting.currency}"></span>
                 </label>
-<<<<<<< HEAD
                 <oui-numeric
                     data-id="alertThreshold"
                     data-name="alertThreshold"
@@ -35,17 +34,7 @@
                     data-min="0"
                     data-max="9999999">
                 </oui-numeric>
-                <div class="oui-modal_text" data-ng-messages="addAlertForm.alertThreshold.$error" data-ng-if="addAlertForm.alertThreshold.$dirty">
-=======
-                <input class="oui-input"
-                        id="alertThreshold" name="alertThreshold"
-                        type="number"
-                        data-ng-model="CloudProjectBillingConsumptionEstimateAlertAddCtrl.model.threshold"
-                        min="0"
-                        max="9999999"
-                        required>
                 <div class="oui-modal_text" data-ng-messages="addAlertForm.alertThreshold.$error" data-ng-if="addAlertForm.alertThreshold.$dirty && addAlertForm.alertThreshold.$invalid">
->>>>>>> e6f12c43
                     <p class="text-danger animate-fadeInLeft-enter animate-fadeOutRight-leave" data-ng-message="required"><span data-translate="cpbea_estimate_alert_add_threshold_required"></span></p>
                 </div>
             </div>
