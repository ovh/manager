{
  "pci_projects_new_voucher_title": "Haben Sie einen Promo-Code?",
  "pci_projects_new_voucher_question": "Gutschein",
  "pci_projects_new_voucher_form_field": "Gutschein eintragen",
  "pci_projects_new_voucher_form_field_placeholder": "Promo-Code",
  "pci_projects_new_voucher_form_field_amount": "Gutgeschriebener Betrag: {{ amount }}",
  "pci_projects_new_voucher_form_field_add_success": "Herzlichen Glückwunsch! Sie erhalten {{ credit }} Guthaben",
  "pci_projects_new_voucher_form_field_error_voucher_invalid": "Der angegebene Code ist ungültig. Bitte versuchen Sie es erneut.",
  "pci_projects_new_voucher_form_field_error_voucher_too_many_attempt": "Sie haben zu oft versucht, einen Code hinzuzufügen. Bitte warten Sie 1 Stunde, bevor Sie erneut versuchen, einen Code zu verwenden.",
  "pci_projects_new_voucher_form_field_error_voucher_no_longer_valid": "Der angegebene Code ist nicht mehr gültig.",
  "pci_projects_new_voucher_form_field_error_voucher_already_used": "Der angegebene Code wurde bereits verwendet.",
  "pci_projects_new_voucher_form_field_error_voucher_already_used_2": "Sie haben bereits einen anderen Code verwendet, der nicht mit diesem Code kompatibel ist.",
  "pci_projects_new_voucher_form_field_error_voucher_expired": " Der angegebene Code ist nicht mehr gültig.",
  "pci_projects_new_voucher_form_field_error_voucher_country": "Der angegebene Code ist für dieses Land nicht verfügbar.",
  "pci_projects_new_voucher_form_field_error_voucher_payment_mean": " Bitte hinterlegen Sie ein Zahlungsmittel, um diesen Code zu verwenden.",
  "pci_projects_new_voucher_form_field_error_voucher_too_many_used": " Hoppla! Der von Ihnen verwendete Code wurde öfter eingegeben, als er eingelöst werden kann.",
  "pci_projects_new_voucher_form_field_error_voucher_nichandle": "Der angegebene Code kann für diese Kundenkennung nicht verwendet werden.",
  "pci_projects_new_voucher_form_field_error_voucher_scored": " Hoppla! Ihr Account ist nicht berechtigt, diesen Code zu verwenden.",
  "pci_projects_new_voucher_form_field_error_voucher_new_customer": "Der von Ihnen angegebene Code ist nur für Neukunden gültig.",
  "pci_projects_new_voucher_form_field_error_voucher_new_project": "Hoppla! Sie haben bereits ein Projekt; der Code ist daher nicht für Sie verfügbar.",
<<<<<<< HEAD
  "pci_projects_new_voucher_form_field_error_default": "Bei der Überprüfung des Codes ist ein Fehler aufgetreten.",
  "pci_projects_new_voucher_form_add": "Hinzufügen",
  "pci_projects_new_voucher_form_add_title": "Einen Gutschein hinzufügen",
  "pci_projects_new_voucher_form_remove": "Entfernen",
  "pci_projects_new_voucher_form_remove_title": "Gutschein entfernen",
  "pci_projects_new_voucher_form_reset_error": "Beim Entfernen Ihres Gutscheins ist ein Fehler aufgetreten."
=======
  "pci_projects_new_voucher_form_field_error_voucher_too_many_attempts": "Sie haben zu oft versucht, einen Code hinzuzufügen. Bitte warten Sie 1 Stunde, bevor Sie erneut versuchen, einen Code zu verwenden."
>>>>>>> f083bf57
}<|MERGE_RESOLUTION|>--- conflicted
+++ resolved
@@ -18,14 +18,11 @@
   "pci_projects_new_voucher_form_field_error_voucher_scored": " Hoppla! Ihr Account ist nicht berechtigt, diesen Code zu verwenden.",
   "pci_projects_new_voucher_form_field_error_voucher_new_customer": "Der von Ihnen angegebene Code ist nur für Neukunden gültig.",
   "pci_projects_new_voucher_form_field_error_voucher_new_project": "Hoppla! Sie haben bereits ein Projekt; der Code ist daher nicht für Sie verfügbar.",
-<<<<<<< HEAD
   "pci_projects_new_voucher_form_field_error_default": "Bei der Überprüfung des Codes ist ein Fehler aufgetreten.",
   "pci_projects_new_voucher_form_add": "Hinzufügen",
   "pci_projects_new_voucher_form_add_title": "Einen Gutschein hinzufügen",
   "pci_projects_new_voucher_form_remove": "Entfernen",
   "pci_projects_new_voucher_form_remove_title": "Gutschein entfernen",
-  "pci_projects_new_voucher_form_reset_error": "Beim Entfernen Ihres Gutscheins ist ein Fehler aufgetreten."
-=======
+  "pci_projects_new_voucher_form_reset_error": "Beim Entfernen Ihres Gutscheins ist ein Fehler aufgetreten.",
   "pci_projects_new_voucher_form_field_error_voucher_too_many_attempts": "Sie haben zu oft versucht, einen Code hinzuzufügen. Bitte warten Sie 1 Stunde, bevor Sie erneut versuchen, einen Code zu verwenden."
->>>>>>> f083bf57
 }