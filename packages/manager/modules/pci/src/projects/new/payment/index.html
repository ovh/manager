--- conflicted
+++ resolved
@@ -26,11 +26,6 @@
     </oui-message>
 
     <div data-ui-view>
-<<<<<<< HEAD
-        <<<<<<< HEAD ======= >>>>>>> master
-=======
-
->>>>>>> 7d690bc2
         <!-- voucher -->
         <div class="mb-3" data-ui-view="voucher"></div>
 
@@ -67,7 +62,6 @@
                 name="paymentForm"
                 data-ng-submit="$ctrl.onPaymentFormSubmit()"
             >
-
                 <!--Credit card and PayPal-->
                 <ovh-payment-method-integration
                     data-callback-status-param-url-name="paymentStatus"
@@ -94,8 +88,10 @@
                                 data-translate="{{ 'pci_project_new_payment_btn_continue_' + $ctrl.model.paymentMethod.paymentType.toLowerCase() }}"
                             ></span>
                         </oui-button>
-                        <oui-spinner class="m-2" size="s"
-                                     data-ng-if="$ctrl.globalLoading.finalize"
+                        <oui-spinner
+                            class="m-2"
+                            size="s"
+                            data-ng-if="$ctrl.globalLoading.finalize"
                         >
                         </oui-spinner>
                     </div>
@@ -121,9 +117,11 @@
 
                 <!--"Create project" and "continue" btn for Credit and PayPal-->
                 <div data-ng-if="!$ctrl.needToCheckCustomerInformations">
-
                     <!--Create project btn for Voucher (CREDIT)-->
-                    <div class="d-flex" data-ng-if="$ctrl.model.paymentMethod.paymentType === 'CREDIT'">
+                    <div
+                        class="d-flex"
+                        data-ng-if="$ctrl.model.paymentMethod.paymentType === 'CREDIT'"
+                    >
                         <oui-button
                             data-variant="primary"
                             data-type="submit"
@@ -135,14 +133,19 @@
                                 data-translate="{{ 'pci_project_new_payment_btn_continue_' + $ctrl.model.paymentMethod.paymentType.toLowerCase() }}"
                             ></span>
                         </oui-button>
-                        <oui-spinner class="m-2" size="s"
-                                     data-ng-if="$ctrl.globalLoading.finalize"
+                        <oui-spinner
+                            class="m-2"
+                            size="s"
+                            data-ng-if="$ctrl.globalLoading.finalize"
                         >
                         </oui-spinner>
                     </div>
 
                     <!--Continue btn for default payment method-->
-                    <div class="d-flex" data-ng-if="$ctrl.canProceedToCreateProject()">
+                    <div
+                        class="d-flex"
+                        data-ng-if="$ctrl.canProceedToCreateProject()"
+                    >
                         <oui-button
                             data-variant="primary"
                             data-type="submit"
@@ -154,22 +157,19 @@
                                 data-translate="pci_project_new_payment_btn_continue_default"
                             ></span>
                         </oui-button>
-<<<<<<< HEAD
-                        <oui-spinner
-                            class="m-2"
-                            size="s"
-                            data-ng-if="$ctrl.canProceedToCreateProject() && $ctrl.globalLoading.finalize"
-                        ></oui-spinner>
-=======
-                        <oui-spinner class="m-2" size="s"
-                                     data-ng-if="$ctrl.globalLoading.finalize"
-                        >
-                        </oui-spinner>
->>>>>>> 7d690bc2
+                        <oui-spinner
+                            class="m-2"
+                            size="s"
+                            data-ng-if="$ctrl.globalLoading.finalize"
+                        >
+                        </oui-spinner>
                     </div>
 
                     <!--Continue project btn for CB (CREDIT_CARD)-->
-                    <div class="d-flex" data-ng-if="$ctrl.model.paymentMethod.type.isCreditCard()">
+                    <div
+                        class="d-flex"
+                        data-ng-if="$ctrl.model.paymentMethod.type.isCreditCard()"
+                    >
                         <oui-button
                             variant="primary"
                             type="button"
@@ -181,18 +181,21 @@
                                 data-translate="pci_project_new_payment_btn_continue_add_credit_card"
                             ></span>
                         </oui-button>
-                        <oui-spinner class="m-2" size="s"
-                                     data-ng-if="$ctrl.model.paymentMethod.isHandleByComponent() && $ctrl.globalLoading.finalize"
+                        <oui-spinner
+                            class="m-2"
+                            size="s"
+                            data-ng-if="$ctrl.model.paymentMethod.isHandleByComponent() && $ctrl.globalLoading.finalize"
                         >
                         </oui-spinner>
                     </div>
 
                     <!--Continue btn for SEPA (BANK_ACCOUNT)-->
-                    <a data-ng-if="$ctrl.model.paymentMethod.type.isBankAccount()"
-                       class="oui-button oui-button_primary oui-button_icon-right no-transition"
-                       data-ng-href="{{:: $ctrl.paymentMethodAddUrl }}"
-                       on-click="$ctrl.sendTrack('new_project_payment_continue')"
-                       target="_top"
+                    <a
+                        data-ng-if="$ctrl.model.paymentMethod.type.isBankAccount()"
+                        class="oui-button oui-button_primary oui-button_icon-right no-transition"
+                        data-ng-href="{{:: $ctrl.paymentMethodAddUrl }}"
+                        on-click="$ctrl.sendTrack('new_project_payment_continue')"
+                        target="_top"
                     >
                         <span
                             data-translate="pci_project_new_payment_btn_continue_bank_account"
