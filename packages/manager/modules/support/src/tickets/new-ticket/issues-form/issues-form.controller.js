<<<<<<< HEAD
import filter from 'lodash/filter';
import get from 'lodash/get';
import last from 'lodash/last';
=======
import orderBy from 'lodash/orderBy';
>>>>>>> 1ce019c2

export default class SupportNewIssuesFormController {
  /* @ngInject */
  constructor(
    $q,
    $state,
    $translate,
    OvhApiService,
    OvhApiSupport,
    OvhApiMe,
    SupportNewTicketService,
  ) {
    this.$q = $q;
    this.$state = $state;
    this.$translate = $translate;
    this.OvhApiService = OvhApiService;
    this.OvhApiSupport = OvhApiSupport;
    this.OvhApiMe = OvhApiMe;
    this.SupportNewTicketService = SupportNewTicketService;
    this.categories = null;
    this.serviceTypes = null;
    this.services = [];
    this.issues = null;
  }

  $onInit() {
    this.loading = true;
    return this.$q.all({
      categories: this.SupportNewTicketService.getCategories(),
      serviceTypes: this.OvhApiSupport.v6().getServiceTypes().$promise,
    }).then(({ categories, serviceTypes }) => {
      this.categories = categories;
      this.serviceTypes = serviceTypes.map(({ name, route }) => ({
        name,
        route,
        label: this.$translate.instant(`ovhManagerSupport_new_serviceType_${name}`),
      }));
      this.serviceTypes = orderBy(this.serviceTypes, [type => (type.label || '').toLowerCase()]);
    }).finally(() => {
      this.loading = false;
    });
  }

  get guides() {
    return filter(get(last(this.issues), 'selfCareResources'), { type: 'guide' });
  }

  get tips() {
    return filter(get(last(this.issues), 'selfCareResources'), { type: 'tip' });
  }

  onCategoryChange() {
    this.issues = null;
    this.serviceType = null;
    this.fetchServices();
  }

  onServiceTypeChange() {
    this.issues = null;
    this.fetchServices();
  }

  onServiceChange() {
    if (this.service) {
      this.isUnknownService = false;
    }
  }

  onUnknownServiceChange() {
    const checked = !this.isUnknownService; // on change is triggered before changes
    if (checked) {
      this.service = null;
    }
  }

  onIssues(issues) {
    this.issues = issues;
  }

  fetchServices() {
    if (!this.serviceType) return this.$q.when();
    this.service = null;
    this.isUnknownService = false;
    this.services = null;
    return this.OvhApiService.Aapi().query({
      type: this.serviceType.route,
      external: false,
    }).$promise.then((items) => {
      this.services = items;
      if (!items.length) {
        this.isUnknownService = true;
      }
    });
  }

  submitForm(isSuccess) {
    this.onSubmit({
      result: {
        isSuccess,
        issues: this.issues,
        category: this.category,
        serviceType: this.serviceType,
        service: this.service,
      },
    });
  }
}<|MERGE_RESOLUTION|>--- conflicted
+++ resolved
@@ -1,10 +1,7 @@
-<<<<<<< HEAD
 import filter from 'lodash/filter';
 import get from 'lodash/get';
 import last from 'lodash/last';
-=======
 import orderBy from 'lodash/orderBy';
->>>>>>> 1ce019c2
 
 export default class SupportNewIssuesFormController {
   /* @ngInject */
