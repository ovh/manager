--- conflicted
+++ resolved
@@ -1,10 +1,6 @@
 {
   "name": "@ovh-ux/manager-support",
-<<<<<<< HEAD
-  "version": "1.16.0",
-=======
   "version": "1.16.1",
->>>>>>> a85411a7
   "private": true,
   "description": "Support component to manage tickets.",
   "repository": {
@@ -15,11 +11,7 @@
   "license": "BSD-3-Clause",
   "main": "./src/index.js",
   "dependencies": {
-<<<<<<< HEAD
-    "@ovh-ux/manager-models": "^1.14.2",
-=======
     "@ovh-ux/manager-models": "^1.14.3",
->>>>>>> a85411a7
     "bootstrap": "^4.3.1",
     "lodash": "^4.17.15"
   },
