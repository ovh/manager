--- conflicted
+++ resolved
@@ -1,10 +1,6 @@
 {
   "name": "@ovh-ux/manager-support",
-<<<<<<< HEAD
-  "version": "1.15.1",
-=======
   "version": "1.16.0",
->>>>>>> 5ab0cf35
   "private": true,
   "description": "Support component to manage tickets.",
   "repository": {
