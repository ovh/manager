--- conflicted
+++ resolved
@@ -42,7 +42,6 @@
   }
 
   $onInit() {
-<<<<<<< HEAD
     this.trackPage('account-validation');
 
     const { name, firstname, address } = this.user;
@@ -51,8 +50,6 @@
     this.model.ownerFirstName = firstname;
     this.model.ownerLastName = name;
 
-=======
->>>>>>> 0ad2fac6
     this.IdentityCheckService.getLastInProgressProcedure()
       .then((procedure) => {
         this.procedure = procedure;
