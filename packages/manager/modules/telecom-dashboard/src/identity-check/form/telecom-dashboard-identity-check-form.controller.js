--- conflicted
+++ resolved
@@ -4,13 +4,10 @@
 export default class IdentityCheckFormCtrl {
   /* @ngInject */
   constructor(
-<<<<<<< HEAD
     $state,
     atInternet,
-=======
     $uibModal,
     $translate,
->>>>>>> c88c6a78
     coreConfig,
     coreURLBuilder,
     ovhPaymentMethodHelper,
@@ -45,9 +42,7 @@
   }
 
   $onInit() {
-    this.atInternet.trackPage({
-      name: 'telecom::telephony::account-validation',
-    });
+    this.trackPage('account-validation');
 
     const { name, firstname, address } = this.user;
 
@@ -96,14 +91,13 @@
   }
 
   cancelProcedure() {
-    this.trackClick('cancel-current-validation');
-
     const { id } = this.procedure ?? {};
 
     this.isCancelling = true;
 
     this.IdentityCheckService.cancelProcedure(id)
       .then(() => {
+        this.trackPage('cancel-account-validation::success');
         this.procedure = null;
         this.TucToast.success(
           this.$translate.instant(
@@ -112,6 +106,9 @@
         );
       })
       .catch(({ status }) => {
+        this.trackPage(
+          `cancel-account-validation::error${status === 409 ? '-order' : ''}`,
+        );
         this.TucToast.error(
           this.$translate.instant(
             `telecom_dashboard_identity_check_form_cancel_error${
@@ -125,12 +122,13 @@
       });
   }
 
-<<<<<<< HEAD
   onCancelCreateProcedureForm() {
     this.trackClick('cancel');
     this.$state.go('telecom-dashboard');
-=======
+  }
+
   confirmCancelProcedure() {
+    this.trackPage('account-validation::cancel-validation-popup');
     this.$uibModal
       .open({
         template: confirmTemplate,
@@ -141,7 +139,6 @@
         this.cancelProcedure();
       })
       .catch(() => {});
->>>>>>> c88c6a78
   }
 
   openProcedure() {
@@ -156,4 +153,10 @@
       type: 'action',
     });
   }
+
+  trackPage(namePage) {
+    this.atInternet.trackPage({
+      name: `telecom::telephony::${namePage}`,
+    });
+  }
 }