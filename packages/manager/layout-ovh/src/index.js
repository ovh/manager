--- conflicted
+++ resolved
@@ -9,6 +9,8 @@
 import ngSanitize from 'angular-sanitize';
 import 'angular-resource';
 import translate from 'angular-translate';
+
+import OvhHttp from 'ovh-angular-http';
 
 import core from '@ovh-ux/manager-core';
 import overthebox from '@ovh-ux/manager-overthebox';
@@ -27,6 +29,12 @@
 import 'ng-at-internet';
 import 'ovh-angular-apiv7';
 import 'ovh-ui-angular';
+
+import 'ovh-angular-checkbox-table';
+import 'ovh-angular-otrs';
+import 'ovh-angular-pagination-front';
+import 'ovh-angular-responsive-tabs';
+import 'ovh-angular-ui-confirm-modal';
 
 import 'ovh-ui-kit/dist/oui.css';
 import 'ovh-ui-kit-bs/dist/ovh-ui-kit-bs.css';
@@ -48,7 +56,6 @@
     'oui',
     overthebox,
     'ovh-angular-otrs',
-<<<<<<< HEAD
     'ovh-angular-responsive-tabs',
     'ovh-angular-ui-confirm-modal',
     'ovhAngularContracts',
@@ -56,8 +63,6 @@
     'ovh-angular-pagination-front',
     OvhHttp,
     privateDatabase,
-=======
->>>>>>> 96ada203
     sidebar,
     sms,
     translate,
