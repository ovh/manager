--- conflicted
+++ resolved
@@ -9,6 +9,7 @@
 const validMigrationTypes = ['routes', 'tests', 'swc', 'static-kit', 'all'];
 const validTestTypes = ['unit', 'integration'];
 const validFormats = ['json', 'html'];
+const validPkgManagerTypes = ['pnpm'];
 
 const knownCommands = {
   'routes-migrate': {
@@ -20,12 +21,13 @@
 yarn manager-cli routes-migrate --app zimbra
 
 # Preview changes without affecting files
-yarn manager-cli routes-migrate --app zimbra --dry-run`
+yarn manager-cli routes-migrate --app zimbra --dry-run`,
   },
   'tests-migrate': {
     script: 'common-tests-config-migration',
     isAppRequired: true,
-    description: 'Migrate test setup (unit, integration...) to centralized shared configuration (Vitest, Jest...)',
+    description:
+      'Migrate test setup (unit, integration...) to centralized shared configuration (Vitest, Jest...)',
     help: `
 # Migrate a unit test setup with Vitest (affect files)
 yarn manager-cli tests-migrate --app zimbra --testType unit
@@ -34,18 +36,28 @@
 yarn manager-cli tests-migrate --app zimbra --testType integration --framework jest
 
 # Preview changes without applying them (without affecting files)
-yarn manager-cli tests-migrate --app zimbra --testType unit --dry-run`
+yarn manager-cli tests-migrate --app zimbra --testType unit --dry-run`,
   },
   'duplicated-translations': {
     script: 'check-duplicated-translations',
     isAppRequired: true,
-<<<<<<< HEAD
     description:
       'Check for duplicate translations that already exist in the common module.',
     help: `
-      #Check duplicated translations on zimbra app
-      yarn manager-cli duplicated-translations --app zimbra
-    `,
+#Check duplicated translations on zimbra app
+yarn manager-cli duplicated-translations --app zimbra`,
+  },
+  'static-analysis-migrate': {
+    script: 'static-analysis-migration',
+    isAppRequired: true,
+    description:
+      'Migrate ESLint & TS config to static-analysis-kit (safe defaults + recommendations)',
+    help: `
+# Migrate to static-analysis-kit for an app (non-destructive)
+yarn manager-cli static-analysis-migrate --app zimbra
+
+# Preview changes without writing files
+yarn manager-cli static-analysis-migrate --app zimbra --dry-run`,
   },
   'pkg-manager-migrate': {
     script: 'pkg-manager-migrate',
@@ -57,23 +69,6 @@
 
 # Dry-run preview
 yarn manager-cli pkg-manager-migrate --app zimbra --type pnpm --dry-run`,
-=======
-    description: 'Check for duplicate translations that already exist in the common module.',
-    help: `
-#Check duplicated translations on zimbra app
-yarn manager-cli duplicated-translations --app zimbra`,
-  },
-  'static-analysis-migrate': {
-    script: 'static-analysis-migration',
-    isAppRequired: true,
-    description: 'Migrate ESLint & TS config to static-analysis-kit (safe defaults + recommendations)',
-    help: `
-# Migrate to static-analysis-kit for an app (non-destructive)
-yarn manager-cli static-analysis-migrate --app zimbra
-
-# Preview changes without writing files
-yarn manager-cli static-analysis-migrate --app zimbra --dry-run`
->>>>>>> 97b10591
   },
   'migrations-status': {
     script: 'migrations-status',
@@ -94,18 +89,10 @@
 yarn manager-cli migrations-status --type tests --format html
 
 yarn manager-cli migrations-status --type all --format html
-yarn manager-cli migrations-status --type all --format json`
+yarn manager-cli migrations-status --type all --format json`,
   },
 };
 
-<<<<<<< HEAD
-const validMigrationTypes = ['routes', 'tests', 'swc', 'all'];
-const validTestTypes = ['unit', 'integration'];
-const validPkgManagerTypes = ['pnpm'];
-const validFormats = ['json', 'html'];
-
-=======
->>>>>>> 97b10591
 const printHelp = () => {
   const commandsList = Object.entries(knownCommands)
     .map(([cmd, meta]) => `  ${cmd.padEnd(20)} ${meta.description}`)
@@ -182,15 +169,17 @@
 
   const availableApps = getAvailableApps();
   if (!availableApps.includes(appName)) {
-    console.error([
-      `❌ App "${appName}" not found in:`,
-      `   ${applicationsBasePath}`,
-      '',
-      `📦 Available apps:`,
-      ...availableApps.map((a) => `  - ${a}`),
-      '',
-      `💡 Tip: Use "yarn manager-cli --list" to see all app names`,
-    ].join('\n'));
+    console.error(
+      [
+        `❌ App "${appName}" not found in:`,
+        `   ${applicationsBasePath}`,
+        '',
+        `📦 Available apps:`,
+        ...availableApps.map((a) => `  - ${a}`),
+        '',
+        `💡 Tip: Use "yarn manager-cli --list" to see all app names`,
+      ].join('\n'),
+    );
     process.exit(1);
   }
 }
@@ -212,46 +201,63 @@
 if (command === 'migrations-status') {
   if (typeArgIndex !== -1) {
     if (!typeValue || typeValue.startsWith('--')) {
-      console.error(`❌ Missing value for "--type" flag. Valid values: ${validMigrationTypes.join(', ')}`);
+      console.error(
+        `❌ Missing value for "--type" flag. Valid values: ${validMigrationTypes.join(
+          ', ',
+        )}`,
+      );
       process.exit(1);
     }
     if (!validMigrationTypes.includes(typeValue)) {
-      console.error(`❌ Invalid --type "${typeValue}". Must be one of: ${validMigrationTypes.join(', ')}`);
+      console.error(
+        `❌ Invalid --type "${typeValue}". Must be one of: ${validMigrationTypes.join(
+          ', ',
+        )}`,
+      );
       process.exit(1);
     }
     extraFlags.push('--type', typeValue);
   }
 
   const formatArgIndex = restArgs.findIndex((arg) => arg === '--format');
-  const formatValue = formatArgIndex !== -1 ? restArgs[formatArgIndex + 1] : null;
+  const formatValue =
+    formatArgIndex !== -1 ? restArgs[formatArgIndex + 1] : null;
 
   if (formatArgIndex !== -1) {
     if (!formatValue || formatValue.startsWith('--')) {
-      console.error(`❌ Missing value for "--format" flag. Valid values: ${validFormats.join(', ')}`);
+      console.error(
+        `❌ Missing value for "--format" flag. Valid values: ${validFormats.join(
+          ', ',
+        )}`,
+      );
       process.exit(1);
     }
     if (!validFormats.includes(formatValue)) {
-      console.error(`❌ Invalid --format "${formatValue}". Must be one of: ${validFormats.join(', ')}`);
+      console.error(
+        `❌ Invalid --format "${formatValue}". Must be one of: ${validFormats.join(
+          ', ',
+        )}`,
+      );
       process.exit(1);
     }
     extraFlags.push('--format', formatValue);
   }
 }
 
-// Handle --testType for tests-migrate only
 if (command === 'tests-migrate') {
-  let testType = null;
   const typeArgIndex = restArgs.findIndex((arg) => arg === '--testType');
-  if (typeArgIndex !== -1 && restArgs[typeArgIndex + 1]) {
-    testType = restArgs[typeArgIndex + 1];
-  }
-
-  if (!testType) {
+  const testType = typeArgIndex !== -1 ? restArgs[typeArgIndex + 1] : null;
+
+  if (!testType || testType.startsWith('--')) {
     console.error(`❌ Missing required flag: --testType <unit|integration>`);
     process.exit(1);
   }
   if (!validTestTypes.includes(testType)) {
-    console.error(`❌ Invalid --testType "${testType}". Must be one of: ${validTestTypes.join(', ')}`);
+    console.error(
+      `❌ Invalid --testType "${testType}". Must be one of: ${validTestTypes.join(
+        ', ',
+      )}`,
+    );
     process.exit(1);
   }
   extraFlags.push('--testType', testType);
@@ -266,11 +272,17 @@
   }
 
   if (!pckManagerType) {
-    console.error(`❌ Missing required flag: --type <${validPkgManagerTypes.join('|')}>`);
+    console.error(
+      `❌ Missing required flag: --type <${validPkgManagerTypes.join('|')}>`,
+    );
     process.exit(1);
   }
   if (!validPkgManagerTypes.includes(pckManagerType)) {
-    console.error(`❌ Invalid --type "${pckManagerType}". Must be one of: ${validPkgManagerTypes.join(', ')}`);
+    console.error(
+      `❌ Invalid --type "${pckManagerType}". Must be one of: ${validPkgManagerTypes.join(
+        ', ',
+      )}`,
+    );
     process.exit(1);
   }
   extraFlags.push('--type', restArgs[typeArgIndex + 1]);
@@ -282,14 +294,22 @@
   knownCommand.script,
   knownCommand.isAppRequired ? appName : '',
   ...extraFlags,
-].filter(Boolean).join(' ');
+]
+  .filter(Boolean)
+  .join(' ');
 
 try {
-  console.log(`\n▶ Running "${command}"${appName ? ` for app: "${appName}"` : ''}`);
+  console.log(
+    `\n▶ Running "${command}"${appName ? ` for app: "${appName}"` : ''}`,
+  );
   console.log(`⏩ Executing: ${runCommand}\n`);
   execSync(runCommand, { stdio: 'inherit' });
 } catch (error) {
-  console.error(`\n❌ Execution failed for "${command}"${appName ? ` on "${appName}"` : ''}.`);
+  console.error(
+    `\n❌ Execution failed for "${command}"${
+      appName ? ` on "${appName}"` : ''
+    }.`,
+  );
   console.error(error);
   process.exit(1);
 }