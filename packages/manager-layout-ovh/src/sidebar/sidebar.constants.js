export const SIDEBAR_CONFIG = {
  // DOMAINS: {
  //   title: 'sidebar_section_domains',
  //   category: 'domain',
  //   icon: 'ovh-font ovh-font-domain',
  //   loadOnState: 'app.domain',
  //   allowSearch: true,
  // },
  // HOSTING: {
  //   title: 'sidebar_section_hosting',
  //   category: 'hosting',
  //   icon: 'ovh-font ovh-font-hosting',
  //   loadOnState: 'app.hosting',
  //   allowSearch: true,
  // },
  // PRIVATE_DATABASE: {
  //   title: 'sidebar_section_database',
  //   category: 'database',
  //   icon: 'ovh-font ovh-font-database',
  //   loadOnState: 'app.private-database',
  //   allowSearch: true,
  // },
  // EMAIL_PRO: {
  //   title: 'sidebar_section_emailPro',
  //   category: 'email',
  //   icon: 'ovh-font ovh-font-mail',
  //   loadOnState: 'app.email-pro',
  //   allowSearch: true,
  // },
  // EMAIL_DOMAIN: {
  //   title: 'sidebar_section_email',
  //   category: 'email',
  //   icon: 'ovh-font ovh-font-mail',
  //   loadOnState: 'app.email',
  //   allowSearch: true,
  // },
  // MICROSOFT: {
  //   title: 'sidebar_section_microsoft',
  //   category: 'microsoft',
  //   icon: 'ms-Icon ms-Icon--WindowsLogo',
  //   loadOnState: 'app.microsoft',
  //   allowSearch: true,
  // },
  // EMAIL_EXCHANGE: {
  //   title: 'sidebar_section_exchange',
  //   category: 'microsoft',
  //   icon: 'ms-Icon ms-Icon--ExchangeLogo',
  //   loadOnState: 'app.microsoft.exchange',
  // },
  // LICENSE_OFFICE: {
  //   title: 'sidebar_section_office',
  //   category: 'microsoft',
  //   icon: 'ms-Icon ms-Icon--OfficeLogo',
  //   loadOnState: 'app.microsoft.office',
  // },
  // SHAREPOINT: {
  //   title: 'sidebar_section_sharepoint',
  //   category: 'microsoft',
  //   icon: 'ms-Icon ms-Icon--SharepointLogo',
  //   loadOnState: 'app.microsoft.sharepoint',
  // },
  // DEDICATED_SERVERS: {
  //   title: 'sidebar_section_dedicatedServers',
  //   name: 'dedicatedServers',
  //   allowSearch: true,
  //   loadOnState: 'app.dedicated',
  //   icon: 'ovh-font ovh-font-server',
  // },
  // DEDICATED_CLOUD: {
  //   title: 'sidebar_section_dedicatedClouds',
  //   name: 'dedicatedClouds',
  //   allowSearch: true,
  //   loadOnState: 'app.dedicatedClouds',
  //   icon: 'ovh-font ovh-font-dedicatedCloud',
  // },
  // NETWORKS: {
  //   title: 'sidebar_section_nas_and_cdn',
  //   name: 'networks',
  //   allowSearch: true,
  //   loadOnState: 'app.networks',
  //   icon: 'ovh-font ovh-font-network',
  // },
  // LICENCES: {
  //   title: 'sidebar_section_licences',
  //   name: 'licences',
  //   loadOnState: 'app.license',
  //   state: 'app.license.dashboard',
  //   icon: 'ovh-font ovh-font-certificate',
  // },
  // IP: {
  //   title: 'sidebar_section_ip',
  //   name: 'ip',
  //   state: 'app.ip',
  //   icon: 'ovh-font ovh-font-ip',
  // },
  // IAAS: {
  //   title: 'sidebar_section_iaas',
  //   icon: 'ovh-font ovh-font-cloud-root',
  //   loadOnState: 'iaas',
  // },
  // PAAS: {
  //   title: 'sidebar_section_paas',
  //   icon: 'ovh-font ovh-font-cloud-package',
  //   loadOnState: 'paas',
  // },
  // METRICS: {
  //   title: 'sidebar_section_metrics',
  //   icon: 'ovh-font ovh-font-graph',
  //   loadOnState: 'dbaas.metrics',
  // },
  // DBAAS_LOGS: {
  //   title: 'sidebar_section_logs',
  //   icon: 'fa fa-bar-chart', // "ovh-font ovh-font-logs",
  //   loadOnState: 'dbaas.logs',
  // },
  // LOAD_BALANCER: {
  //   title: 'sidebar_section_load_balancer',
  //   icon: 'ovh-font ovh-font-iplb',
  //   loadOnState: 'network.iplb',
  // },
  // VRACK: {
  //   title: 'sidebar_section_vrack',
  //   icon: 'ovh-font ovh-font-vRack',
  //   loadOnState: 'vrack',
  // },
  // CLOUD_DESKTOP: {
  //   title: 'sidebar_section_cloud_desktop',
  //   icon: 'ovh-font ovh-font-cloud-desktop',
  //   loadOnState: 'deskaas',
  //   allowSubItems: true,
  // },
  // PACK_XDSL: {
  //   title: 'sidebar_section_pack',
  //   error: 'sidebar_load_error',
  //   category: 'xdsl',
  //   icon: 'ovh-font ovh-font-telecom-ethernet',
  //   loadOnState: 'telecom.pack',
  //   allowSearch: true,
  //   infiniteScroll: true,
  // },
  // TELEPHONY: {
  //   title: 'sidebar_section_telephony',
  //   error: 'sidebar_load_error',
  //   category: 'telephony',
  //   icon: 'ovh-font ovh-font-phone',
  //   loadOnState: 'telecom.telephony',
  //   allowSearch: true,
  //   infiniteScroll: true,
  // },
  // SMS: {
  //   title: 'sidebar_section_sms',
  //   error: 'sidebar_load_error',
  //   category: 'sms',
  //   icon: 'ovh-font ovh-font-message',
  //   loadOnState: 'telecom.sms',
  // },
  FAX: {
    title: 'sidebar_section_fax',
    error: 'sidebar_load_error',
    category: 'freefax',
    icon: 'ovh-font ovh-font-print',
    loadOnState: 'freefax',
  },
  OVER_THE_BOX: {
    title: 'sidebar_section_otb',
    error: 'sidebar_load_error',
    category: 'overTheBox',
    icon: 'ovh-font ovh-font-overTheBox',
    loadOnState: 'telecom.overTheBox',
  },
  // temp for detecting missing sidebar config
  default: {
    state: 'welcome',
    prefix: 'missing - ',
  },
};

export const STATE_MAPPING_SERVICE = {
  '/sms/{serviceName}': {
    state: 'sms.dashboard',
    stateParams: {
      serviceName: 'resource.name',
    },
  },
<<<<<<< HEAD
  '/overTheBox/{serviceName}': {
    state: 'overTheBox.details',
=======
  '/freefax/{serviceName}': {
    state: 'freefax',
    prefix: 'sidebar_section_fax_prefix_freefax',
>>>>>>> 19eef389
    stateParams: {
      serviceName: 'resource.name',
    },
  },
  default: {
    state: 'welcome',
    prefix: '',
    stateParams: {},
  },
};

export default {
  SIDEBAR_CONFIG, STATE_MAPPING_SERVICE,
};<|MERGE_RESOLUTION|>--- conflicted
+++ resolved
@@ -182,14 +182,15 @@
       serviceName: 'resource.name',
     },
   },
-<<<<<<< HEAD
   '/overTheBox/{serviceName}': {
     state: 'overTheBox.details',
-=======
+    stateParams: {
+      serviceName: 'resource.name',
+    },
+  },
   '/freefax/{serviceName}': {
     state: 'freefax',
     prefix: 'sidebar_section_fax_prefix_freefax',
->>>>>>> 19eef389
     stateParams: {
       serviceName: 'resource.name',
     },
